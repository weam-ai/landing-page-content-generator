"use client"

import { useState, useEffect } from "react"
import { Upload, FileText, Link, Loader2, CheckCircle, Figma, FileImage, Sparkles, ArrowRight, X, AlertCircle, AlertTriangle, Eye, Download, ExternalLink, Globe, Calendar, Building2, EyeIcon, ListChecks, CheckCircle2 } from "lucide-react"
import { Button } from "@/components/ui/button"
import { Card, CardContent, CardDescription, CardHeader, CardTitle } from "@/components/ui/card"
import { Input } from "@/components/ui/input"
import { Dialog, DialogContent, DialogDescription, DialogHeader, DialogTitle } from "@/components/ui/dialog"
import { Progress } from "@/components/ui/progress"
import { Badge } from "@/components/ui/badge"
import { Tooltip } from "@/components/ui/tooltip"
import { Divider } from "@/components/ui/divider"
import { UrlInputCard } from "@/components/ui/url-input-card"
import { FileUploadCard } from "@/components/ui/file-upload-card"
import { SectionHeader } from "@/components/ui/section-header"
import { BusinessDetailsForm } from "./BusinessDetailsForm"
import { ComprehensiveAnalysisDisplay } from "./ComprehensiveAnalysisDisplay"
import { FilteredAnalysisDisplay } from "./FilteredAnalysisDisplay"
import { GeneratedSectionsModal } from "./GeneratedSectionsModal"
import { api } from "@/lib/utils"
import { UploadFile } from "@/types"
import { PDFProcessor, PDFAnalysisResult, PDFSection } from "./PDFProcessor"
import { FigmaProcessor, FigmaAnalysisResult, FigmaSection } from "./FigmaProcessor"
import { apiService } from "@/lib/api"
import { filterDirectResponse } from "@/utils/filterAnalysis"
import React from "react"

// URL Analysis Types
interface URLAnalysisResult {
  success: boolean
  sections: URLSection[]
  sourceUrl: string
}

interface URLSection {
  name: string
  components: {
    title?: string
    subtitle?: string
    content?: string
    buttons?: string[]
    images?: string[]
    links?: string[]
    messages?: string[]
    items?: string[]
    forms?: string[]
    ctas?: string[]
    navigation?: string[]
    testimonials?: string[]
    pricing?: string[]
    features?: string[]
  }
}

interface UploadDesignModalProps {
  isOpen: boolean
  onClose: () => void
  onSuccess: (landingPage: any) => void
}

export function UploadDesignModal({ isOpen, onClose, onSuccess }: UploadDesignModalProps) {
  const [step, setStep] = useState<"upload" | "sections-review" | "business-details" | "preview" | "sections-view" | "complete">("upload")
  const [uploadFile, setUploadFile] = useState<UploadFile | null>(null)
  const [isProcessing, setIsProcessing] = useState(false)
  const [isProcessingFile, setIsProcessingFile] = useState(false)
  const [processingProgress, setProcessingProgress] = useState(0)
  const [pdfAnalysis, setPdfAnalysis] = useState<PDFAnalysisResult | null>(null)
  const [extractedSections, setExtractedSections] = useState<PDFSection[]>([])
  const [figmaAnalysis, setFigmaAnalysis] = useState<FigmaAnalysisResult | null>(null)
  const [extractedFigmaSections, setExtractedFigmaSections] = useState<FigmaSection[]>([])
  const [urlAnalysis, setUrlAnalysis] = useState<URLAnalysisResult | null>(null)
  const [extractedUrlSections, setExtractedUrlSections] = useState<URLSection[]>([])
  const [error, setError] = useState<string | null>(null)
  const [finalSections, setFinalSections] = useState<any[]>([])
  const [businessDetails, setBusinessDetails] = useState<any>(null)

  const handleFileUpload = async (file: File) => {
    
    // Always treat as PDF for now since we're focusing on PDF processing
    setUploadFile({ type: "pdf", file })
    setIsProcessing(true)
    setProcessingProgress(0)
    
    if (file.type === "application/pdf" || file.name.toLowerCase().endsWith('.pdf')) {
      await processPDFDesign(file)
    } else {
      // Use same timing as PDF processing for consistency
      simulateProcessing()
    }
  }

  const processPDFDesign = async (file: File) => {
    // Set processing state and let PDFProcessor handle the actual processing
    setIsProcessing(true)
    setProcessingProgress(0)
    
    // The PDFProcessor component will handle the actual processing
    // We just need to stay in the processing step
  }

  const handleFigmaUrl = (url: string) => {
    setUploadFile({ type: "figma", url })
    setIsProcessing(true) // Start processing immediately - same as PDF
    setProcessingProgress(0)
  }

  const handleWebsiteUrl = (url: string) => {
    setUploadFile({ type: "url", url })
    setIsProcessing(true) // Start processing immediately - same as PDF
    setProcessingProgress(0)
  }

  const handlePDFAnalysisComplete = (result: PDFAnalysisResult) => {
    
    setPdfAnalysis(result)
    setIsProcessing(false) // Processing complete
    
    // Preserve all sections from the analysis
    if (result.sections && result.sections.length > 0) {
      // Store all sections without filtering
      setExtractedSections(result.sections)
    } else {
      setExtractedSections([])
    }
    
    // Auto-progress to sections review after processing is complete
    setStep("sections-review")
  }

  const handlePDFAnalysisError = (error: string) => {
    setError(error)
    setIsProcessing(false) // Processing failed
    // Set empty sections on error
    setExtractedSections([])
    // Still allow user to continue to sections review
    setStep("sections-review")
  }

  const handleFigmaAnalysisComplete = (result: FigmaAnalysisResult) => {
    
    setFigmaAnalysis(result)
    setExtractedFigmaSections(result.sections)
    setIsProcessing(false) // Processing complete
    
    setError(null) // Clear any previous errors
    
    // Auto-progress to sections review after processing is complete
    setStep("sections-review")
  }

  const handleFigmaAnalysisError = (error: string) => {
    setError(error)
    setIsProcessing(false) // Processing failed
    // Set empty sections on error
    setExtractedFigmaSections([])
    // Still allow user to continue to sections review
    setStep("sections-review")
  }

  const handleURLAnalysisComplete = (result: URLAnalysisResult) => {
    
    setUrlAnalysis(result)
    setIsProcessing(false) // Processing complete
    
    // Preserve all sections from the analysis
    if (result.sections && result.sections.length > 0) {
      // Store all sections without filtering
      setExtractedUrlSections(result.sections)
      
      // Save to localStorage for landing page generation
      try {
        const designStructure = {
          sections: result.sections,
          sectionTypes: result.sections.map((section: any) => section.name),
          sourceType: 'url',
          sourceUrl: result.sourceUrl,
          extractedAt: new Date().toISOString()
        }
        localStorage.setItem('extractedDesignStructure', JSON.stringify(designStructure))
      } catch (error) {
      }
    } else {
      setExtractedUrlSections([])
    }
    
    // Auto-progress to sections review after processing is complete
    setStep("sections-review")
  }

  const handleURLAnalysisError = (error: string) => {
    setError(error)
    setIsProcessing(false) // Processing failed
    // Set empty sections on error
    setExtractedUrlSections([])
    // Still allow user to continue to sections review
    setStep("sections-review")
  }

  const simulateProcessing = () => {
    // This function is no longer needed since we use real PDF/Figma processors
    // Auto-progression is handled by the actual analysis completion handlers
  }

  const handleBusinessDetailsSubmit = async (details: any) => {
    // Store business details for later use in createLandingPage
    setBusinessDetails(details)
    
    // Get the correct extracted sections based on upload type
    const currentSections = uploadFile?.type === 'figma' ? extractedFigmaSections : 
                           uploadFile?.type === 'url' ? extractedUrlSections : 
                           extractedSections;
    
    
    // Store in window context for PreviewStep to access
    ;(window as any).modalBusinessDetails = details
    ;(window as any).modalExtractedData = {
      sections: currentSections,
      designType: uploadFile?.type || 'unknown',
      metadata: {
        extractedAt: new Date().toISOString(),
        sourceType: uploadFile?.type || 'unknown'
      }
    }
    ;(window as any).modalDesignType = uploadFile?.type || 'unknown'
    // Move directly to preview step
    setStep("preview")
  }


  // Note: Landing page creation is now handled by the PreviewStep API call
  // which creates the database record and returns the proper ID

  // Helper function to process sections with business information
  const processSectionsWithBusinessInfo = async (sections: any[], businessInfo: any) => {
    
    // CRITICAL: NEVER create fallback sections - always use extracted sections
    if (!sections || sections.length === 0) {
      return []
    }
    
    return sections.map((section, index) => {
      // Enhance section content with business information
      const enhancedContent = enhanceSectionContent(section, businessInfo)
      
      return {
        id: section.id || `section-${index + 1}`,
        type: section.type || 'content',
        title: section.title || section.name || `Section ${index + 1}`,
        content: enhancedContent,
        order: section.order || index + 1,
        pageNumber: section.pageNumber || 1,
        depth: section.depth || 1,
        // Preserve original section data
        originalData: section,
        // Add business context
        businessContext: {
          businessName: businessInfo?.businessName,
          targetAudience: businessInfo?.targetAudience,
          brandTone: businessInfo?.brandTone
        }
      }
    })
  }

  // Helper function to enhance section content with business information
  const enhanceSectionContent = (section: any, businessInfo: any) => {
    if (!section.content || section.content.trim().length === 0) {
      // Create content based on section type and business info
      return generateContentForSection(section, businessInfo)
    }
    
    // Check if content is a generic placeholder that should be replaced
    const isGenericPlaceholder = /^Content for .+ section$/i.test(section.content.trim())
    
    if (isGenericPlaceholder) {
      // Replace generic placeholder with business-specific content
      return generateContentForSection(section, businessInfo)
    }
    
    // Enhance existing content with business context
    let enhancedContent = section.content
    
    // Replace generic placeholders with business-specific content
    if (businessInfo?.businessName) {
      enhancedContent = enhancedContent.replace(/\[Business Name\]/g, businessInfo.businessName)
      enhancedContent = enhancedContent.replace(/\[Company Name\]/g, businessInfo.businessName)
    }
    
    if (businessInfo?.businessOverview) {
      enhancedContent = enhancedContent.replace(/\[Business Overview\]/g, businessInfo.businessOverview)
      enhancedContent = enhancedContent.replace(/\[Company Description\]/g, businessInfo.businessOverview)
    }
    
    if (businessInfo?.targetAudience) {
      enhancedContent = enhancedContent.replace(/\[Target Audience\]/g, businessInfo.targetAudience)
    }
    
    return enhancedContent
  }

  // Helper function to generate content for sections without content
  const generateContentForSection = (section: any, businessInfo: any) => {
    const businessName = businessInfo?.businessName || 'Your Business'
    const businessOverview = businessInfo?.businessOverview || 'We provide excellent services to our customers'
    const targetAudience = businessInfo?.targetAudience || 'our valued customers'
    const targetWordCount = businessInfo?.customContentLength || 150
    
    // Base content templates
    const baseContent = {
      hero: `Welcome to ${businessName}! ${businessOverview}. We're here to serve ${targetAudience} with exceptional quality and service.`,
      about: `About ${businessName}: ${businessOverview}. We are committed to providing the best experience for ${targetAudience}.`,
      services: `Our Services: At ${businessName}, we offer a comprehensive range of services designed to meet the needs of ${targetAudience}. ${businessOverview}.`,
      contact: `Contact ${businessName}: Ready to get started? We'd love to hear from ${targetAudience}. Get in touch with us today!`,
      features: `Why Choose ${businessName}? We provide exceptional value to ${targetAudience} through our commitment to quality and innovation.`,
      default: `${businessName} - ${businessOverview}. We're dedicated to serving ${targetAudience} with excellence.`
    }
    
    // Get base content for section type
    const sectionType = section.type?.toLowerCase() as keyof typeof baseContent
    let content = baseContent[sectionType] || baseContent.default
    
    // Adjust content length based on target word count
    const currentWordCount = content.split(' ').length
    
    if (currentWordCount < targetWordCount) {
      // Expand content to reach target word count
      const additionalWords = targetWordCount - currentWordCount
      const expansion = ` Our team is dedicated to delivering exceptional results and exceeding expectations. We pride ourselves on our commitment to quality, innovation, and customer satisfaction. With years of experience and expertise, we ensure that every project meets the highest standards.`
      
      // Add expansion text to reach target length
      const expansionWords = expansion.split(' ')
      const wordsToAdd = Math.min(additionalWords, expansionWords.length)
      const additionalText = expansionWords.slice(0, wordsToAdd).join(' ')
      
      content = content + additionalText
    } else if (currentWordCount > targetWordCount) {
      // Truncate content to target word count
      const words = content.split(' ')
      content = words.slice(0, targetWordCount).join(' ')
    }
    
    return content
  }

  // Helper function to create business-focused sections when no sections are extracted
  const createBusinessFocusedSections = (businessInfo: any) => {
    const businessName = businessInfo?.businessName || 'Your Business'
    const businessOverview = businessInfo?.businessOverview || 'We provide excellent services to our customers'
    const targetAudience = businessInfo?.targetAudience || 'our valued customers'
    
    // Create sections with proper content length
    const heroSection = {
      id: 'hero-section',
      type: 'hero',
      title: `Welcome to ${businessName}`,
      content: generateContentForSection({ type: 'hero' }, businessInfo),
      order: 1,
      pageNumber: 1,
      businessContext: {
        businessName: businessInfo?.businessName,
        targetAudience: businessInfo?.targetAudience,
        brandTone: businessInfo?.brandTone
      }
    }
    
    const aboutSection = {
      id: 'about-section',
      type: 'about',
      title: `About ${businessName}`,
      content: generateContentForSection({ type: 'about' }, businessInfo),
      order: 2,
      pageNumber: 1,
      businessContext: {
        businessName: businessInfo?.businessName,
        targetAudience: businessInfo?.targetAudience,
        brandTone: businessInfo?.brandTone
      }
    }
    
    const servicesSection = {
      id: 'services-section',
      type: 'services',
      title: 'Our Services',
      content: generateContentForSection({ type: 'services' }, businessInfo),
      order: 3,
      pageNumber: 1,
      businessContext: {
        businessName: businessInfo?.businessName,
        targetAudience: businessInfo?.targetAudience,
        brandTone: businessInfo?.brandTone
      }
    }
    
    const contactSection = {
      id: 'contact-section',
      type: 'contact',
      title: 'Contact Us',
      content: generateContentForSection({ type: 'contact' }, businessInfo),
      order: 4,
      pageNumber: 1,
      businessContext: {
        businessName: businessInfo?.businessName,
        targetAudience: businessInfo?.targetAudience,
        brandTone: businessInfo?.brandTone
      }
    }
    
    return [heroSection, aboutSection, servicesSection, contactSection]
  }

  // Helper function to create fallback sections - DISABLED to preserve design integrity
  const createFallbackSections = (businessInfo: any, designType?: string) => {
    return []
  }

  const resetModal = () => {
    setStep("upload")
    setUploadFile(null)
    setIsProcessing(false)
    setProcessingProgress(0)
    setPdfAnalysis(null)
    setFigmaAnalysis(null)
    setExtractedSections([])
    setExtractedFigmaSections([])
    setBusinessDetails(null)
    setFinalSections([])
    setError(null) // Clear any errors
    
    // CRITICAL: Clear window context to prevent data leakage between sessions
    ;(window as any).modalBusinessDetails = null
    ;(window as any).modalExtractedData = null
    ;(window as any).modalDesignType = null
    
    // Clear localStorage to prevent stale data
    localStorage.removeItem('extractedDesignStructure')
    
  }

  const handleClose = () => {
    onClose()
    resetModal()
  }

  const dismissError = () => {
    setError(null)
  }





  return (
    <Dialog open={isOpen} onOpenChange={handleClose}>
      <DialogContent className="md:max-w-4xl rounded-md max-w-[calc(100%-30px)] max-h-[91vh] overflow-y-auto">
        <DialogHeader className="text-left p-3 border-b">
          <DialogTitle className="font-semibold flex items-center flex-wrap gap-x-1">
            Create New Landing Page
          </DialogTitle>
          {step === "upload" && (
            <DialogDescription className="">
              Upload your design file or provide a Figma URL to get started with AI-powered content generation
            </DialogDescription>
          )}
        </DialogHeader>

        {/* Enhanced Progress Steps with Icons and Names */}
        <div className="hidden md:flex items-center space-x-4 justify-center py-6">
          {[
            { id: "upload", name: "Upload", icon: Upload },
            { id: "sections-review", name: "Review", icon: ListChecks },
            { id: "business-details", name: "Details", icon: Building2 },
            { id: "preview", name: "Generate", icon: EyeIcon },
            { id: "sections-view", name: "Complete", icon: CheckCircle2 }
          ].map((stepConfig, index) => {
            const stepName = stepConfig.id;
            const stepDisplayName = stepConfig.name;
            const StepIcon = stepConfig.icon;
            const isCompleted = step === "complete" || ["upload", "sections-review", "business-details", "preview", "sections-view"].indexOf(step) > index;
            const isCurrent = step === stepName;
            const isPrevious = ["upload", "sections-review", "business-details", "preview", "sections-view"].indexOf(step) > index;
            
            return (
              <div key={stepName} className="flex items-center">
                <div className="flex flex-col items-center">
                  {/* Step Circle with Icon */}
                  <div className={`relative w-12 h-12 rounded-full flex items-center justify-center transition-all duration-500 transform ${
                    isCurrent
                      ? "bg-b2 text-white scale-110 shadow-lg" 
                      : isCompleted
                      ? "bg-gray-100 text-gray-500 hover:bg-gray-200"
                      : "bg-gray-100 text-gray-500 hover:bg-gray-200"
                  }`}>
                    {isCompleted ? (
                      <CheckCircle className="w-6 h-6" />
                    ) : (
                      <StepIcon className={`w-5 h-auto ${isCurrent ? '' : ''}`} />
                    )}
                    
                  </div>
                  
                  {/* Step Name */}
                  <span className={`text-xs font-medium mt-2 transition-all duration-300 text-center max-w-20 leading-tight ${
                    isCurrent 
                      ? "text-b2 font-semibold" 
                      : isCompleted 
                      ? "text-gray-500" 
                      : "text-gray-500"
                  }`}>
                    {stepDisplayName}
                  </span>
                </div>
                
                {/* Connector Line */}
                {index < 4 && (
                  <div className={`w-20 bg-gray-200 h-1 mx-4 rounded-full transition-all duration-700 ${
                    isCompleted
                      ? "bg-gradient-to-r from-green-500 to-emerald-600"
                      : "bg-gray-200"
                  }`} />
                )}
              </div>
            );
          })}
        </div>

        {step === "upload" && (
          <UploadStep
            onFileUpload={handleFileUpload}
            onFigmaUrl={handleFigmaUrl}
            onWebsiteUrl={handleWebsiteUrl}
            isProcessingFile={isProcessingFile}
            setIsProcessingFile={setIsProcessingFile}
            uploadFile={uploadFile}
            isProcessing={isProcessing}
            progress={processingProgress}
            pdfAnalysis={pdfAnalysis}
            figmaAnalysis={figmaAnalysis}
            urlAnalysis={urlAnalysis}
            onPDFAnalysisComplete={handlePDFAnalysisComplete}
            onPDFAnalysisError={handlePDFAnalysisError}
            onFigmaAnalysisComplete={handleFigmaAnalysisComplete}
            onFigmaAnalysisError={handleFigmaAnalysisError}
            onURLAnalysisComplete={handleURLAnalysisComplete}
            onURLAnalysisError={handleURLAnalysisError}
          />
        )}

        {step === "sections-review" && (
          <SectionsReviewStep
            pdfAnalysis={pdfAnalysis}
            figmaAnalysis={figmaAnalysis}
            urlAnalysis={urlAnalysis}
            extractedSections={extractedSections}
            onBack={() => setStep("upload")}
            onNext={() => {
              // User must manually click to proceed to business details
              setStep("business-details")
            }}
          />
        )}

        {step === "business-details" && (
          <BusinessDetailsForm
            onSubmit={(details) => {
              // User must manually click to proceed to preview step
              handleBusinessDetailsSubmit(details)
            }}
            onBack={() => setStep("sections-review")}
            extractedSections={uploadFile?.type === 'figma' ? extractedFigmaSections : extractedSections}
          />
        )}

        {step === "preview" && (
          <PreviewStep 
            onBack={() => setStep("business-details")}
            onNext={() => setStep("sections-view")}
          />
        )}

        {step === "sections-view" && (
          <SectionsViewStep 
            onBack={() => setStep("preview")}
            onNext={() => setStep("complete")}
          />
        )}

        {step === "complete" && (
          <CompleteStep 
            onClose={handleClose}
            onComplete={onSuccess}
            completionData={(() => {
            // Get the database record ID from window context (set by PreviewStep)
            const dbId = (window as any).modalDatabaseRecordId
            
            // Get the latest landing page data from localStorage
            try {
              const savedData = localStorage.getItem('latestLandingPage')
              if (savedData) {
                const parsedData = JSON.parse(savedData)
                // Ensure we use the actual database ID
                if (dbId) {
                  parsedData.id = dbId
                }
                return parsedData
              }
              return null
            } catch (error) {
              return null
            }
            })()}
          />
        )}
      </DialogContent>
    </Dialog>
  )
}function UploadStep({ 
  onFileUpload, 
  onFigmaUrl,
  onWebsiteUrl,
  isProcessingFile,
  setIsProcessingFile,
  uploadFile,
  isProcessing,
  progress,
  pdfAnalysis,
  figmaAnalysis,
  urlAnalysis,
  onPDFAnalysisComplete,
  onPDFAnalysisError,
  onFigmaAnalysisComplete,
  onFigmaAnalysisError,
  onURLAnalysisComplete,
  onURLAnalysisError,
}: { 
  onFileUpload: (file: File) => void
  onFigmaUrl: (url: string) => void
  onWebsiteUrl: (url: string) => void
  isProcessingFile: boolean
  setIsProcessingFile: (isProcessing: boolean) => void
  uploadFile: UploadFile | null
  isProcessing: boolean
  progress: number
  pdfAnalysis?: PDFAnalysisResult | null
  figmaAnalysis?: FigmaAnalysisResult | null
  urlAnalysis?: URLAnalysisResult | null
  onPDFAnalysisComplete: (result: PDFAnalysisResult) => void
  onPDFAnalysisError: (error: string) => void
  onFigmaAnalysisComplete: (result: FigmaAnalysisResult) => void
  onFigmaAnalysisError: (error: string) => void
  onURLAnalysisComplete: (result: URLAnalysisResult) => void
  onURLAnalysisError: (error: string) => void
}) {
  const [dragActive, setDragActive] = useState(false)
  const [selectedFile, setSelectedFile] = useState<File | null>(null)
  const [figmaUrl, setFigmaUrl] = useState('')
  const [websiteUrl, setWebsiteUrl] = useState('')
  const [processingStage, setProcessingStage] = React.useState<'upload' | 'ai-processing' | 'finalizing'>('upload')
  const [stageProgress, setStageProgress] = React.useState(0)
  const [currentStep, setCurrentStep] = React.useState('Initializing...')

  React.useEffect(() => {
    if (isProcessing && uploadFile) {
      // Real processing stages with actual timing - same for PDF and Figma
      const stages = [
        { name: 'upload', duration: 2000, step: 'Uploading file...' },
        { name: 'ai-processing', duration: 4000, step: 'AI analyzing design...' },
        { name: 'finalizing', duration: 2000, step: 'Finalizing sections...' }
      ]

      let currentStageIndex = 0
      const startStage = (stageIndex: number) => {
        if (stageIndex >= stages.length) return
        
        const stage = stages[stageIndex]
        setProcessingStage(stage.name as any)
        setCurrentStep(stage.step)
        setStageProgress(0)
        
        const interval = setInterval(() => {
          setStageProgress(prev => {
            if (prev >= 100) {
              clearInterval(interval)
              if (stageIndex < stages.length - 1) {
                startStage(stageIndex + 1)
              }
              return 100
            }
            return prev + 2 // Consistent progress increment
          })
        }, stage.duration / 50) // Consistent timing
      }

      startStage(0)
    }
  }, [isProcessing, uploadFile])

  // Calculate real overall progress based on actual processing stages - same for PDF and Figma
  const overallProgress = React.useMemo(() => {
    if (!isProcessing) return 0
    
    const stageWeights = { upload: 0.25, 'ai-processing': 0.55, finalizing: 0.20 }
    const currentStageIndex = Object.keys(stageWeights).indexOf(processingStage)
    
    if (currentStageIndex === 0) {
      // Upload stage: 0-25%
      return (stageProgress / 100) * 25
    } else if (currentStageIndex === 1) {
      // AI Processing stage: 25-80%
      return 25 + (stageProgress / 100) * 55
    } else if (currentStageIndex === 2) {
      // Finalizing stage: 80-100%
      return 80 + (stageProgress / 100) * 20
    }
    
    return 0
  }, [isProcessing, processingStage, stageProgress])

  const handleDrag = (e: React.DragEvent) => {
    e.preventDefault()
    e.stopPropagation()
    if (e.type === "dragenter" || e.type === "dragover") {
      setDragActive(true)
    } else if (e.type === "dragleave") {
      setDragActive(false)
    }
  }

  const handleDrop = (e: React.DragEvent) => {
    e.preventDefault()
    e.stopPropagation()
    setDragActive(false)
    
    if (e.dataTransfer.files && e.dataTransfer.files[0]) {
      const file = e.dataTransfer.files[0]
      // Accept any file for now, let the processor handle it
      setSelectedFile(file)
    }
  }

  const handleFileInput = (e: React.ChangeEvent<HTMLInputElement>) => {
    if (e.target.files && e.target.files[0]) {
      const file = e.target.files[0]
      setSelectedFile(file)
    }
  }

  const handleFileSubmit = async () => {
    if (selectedFile) {
      setIsProcessingFile(true)
      try {
        await onFileUpload(selectedFile)
        // Auto-progress to processing step is handled by onFileUpload
      } catch (error) {
        // Don't break the flow, just reset the processing state
        setIsProcessingFile(false)
      }
    }
  }

  const handleFigmaSubmit = () => {
    if (figmaUrl.trim()) {
      onFigmaUrl(figmaUrl.trim())
      // Auto-progress to processing step is handled by onFigmaUrl
    }
  }

  const handleWebsiteSubmit = () => {
    if (websiteUrl.trim()) {
      onWebsiteUrl(websiteUrl.trim())
      // Auto-progress to processing step is handled by onWebsiteUrl
    }
  }

  // Show processing UI when processing is active
  if (isProcessing) {
    // Check if analysis is complete but still in processing step
    const isAnalysisComplete = (pdfAnalysis && uploadFile?.type === 'pdf') || 
                              (figmaAnalysis && uploadFile?.type === 'figma') ||
                              (urlAnalysis && uploadFile?.type === 'url')
    
    if (isAnalysisComplete) {
      // Check if any sections were actually extracted
      const hasSections = uploadFile?.type === 'pdf' 
        ? (pdfAnalysis?.sections && pdfAnalysis.sections.length > 0)
        : uploadFile?.type === 'figma'
        ? (figmaAnalysis?.sections && figmaAnalysis.sections.length > 0)
        : (urlAnalysis?.sections && urlAnalysis.sections.length > 0)
      
      if (hasSections) {
        // Show compact success state when sections were extracted
        return (
          <div className="px-6 pb-6">
            <Card className="max-w-lg mx-auto bg-gradient-to-br from-green-50 to-emerald-50/50 border border-green-200 shadow-lg">
              <CardContent className="p-6">
                <div className="text-center space-y-4">
                  <div className="flex items-center justify-center space-x-3 md:flex-row flex-col">
                    <div className="w-12 h-12 bg-gradient-to-br from-green-100 to-green-200 rounded-full flex items-center justify-center shadow-lg">
                      <CheckCircle className="w-6 h-6 text-green-500" />
                    </div>
                    <div className="md:text-left text-center">
                      <h3 className="text-lg font-semibold text-gray-800">
                        {uploadFile?.type === 'figma' ? 'Figma' : uploadFile?.type === 'url' ? 'Website' : 'PDF'} Analysis Complete!
                      </h3>
                      <p className="text-sm text-gray-600">
                        Successfully extracted {
                          uploadFile?.type === 'pdf' ? pdfAnalysis?.sections.length 
                          : uploadFile?.type === 'figma' ? figmaAnalysis?.sections.length
                          : urlAnalysis?.sections.length
                        } sections
                      </p>
                    </div>
                  </div>
                  <div className="bg-white/60 rounded-lg p-3 border border-white/40">
                    <p className="text-sm text-gray-700">
                      Ready to review extracted sections and continue to the next step.
                    </p>
                  </div>
                </div>
              </CardContent>
            </Card>
          </div>
        )
      } else {
        // Show compact warning state when no sections were extracted
        return (
          <div className="px-6 pb-6">
            <Card className="max-w-lg mx-auto bg-gradient-to-br from-yellow-50 to-orange-50/50 border border-yellow-200 shadow-lg">
              <CardContent className="p-6">
                <div className="text-center space-y-4">
                  <div className="flex items-center justify-center space-x-3">
                    <div className="w-12 h-12 bg-gradient-to-br from-yellow-100 to-orange-200 rounded-full flex items-center justify-center shadow-lg">
                      <AlertTriangle className="w-6 h-6 text-yellow-600" />
                    </div>
                    <div className="text-left">
                      <h3 className="text-lg font-semibold text-gray-800">
                        No Content Found
                      </h3>
                      <p className="text-sm text-gray-600">
                        No sections extracted from {
                          uploadFile?.type === 'figma' ? 'Figma design' 
                          : uploadFile?.type === 'url' ? 'website' 
                          : 'PDF'
                        }
                      </p>
                    </div>
                  </div>
                  <div className="bg-white/60 rounded-lg p-3 border border-white/40">
                    <p className="text-sm text-gray-700">
                      The file might be empty, contain only images, or have text that couldn't be extracted. You can still continue.
                    </p>
                  </div>
                </div>
              </CardContent>
            </Card>
          </div>
        )
      }
    }
    
    // Show compact processing state
    return (
      <div className="px-6 pb-6">
        <Card className="max-w-lg mx-auto bg-gradient-to-br from-gray-50 to-gray-100/50 border border-gray-200 shadow-lg">
          <CardContent className="p-6">
            <div className="text-center space-y-4">
              {/* Compact Processing Header */}
              <div className="flex items-center justify-center space-x-3">
                <div className="relative w-12 h-12">
                  <div className="absolute inset-0 border-2 border-gray-200 rounded-full animate-spin" style={{ animationDuration: '2s' }} />
                  <div className="absolute inset-1 rounded-full animate-spin" style={{ animationDuration: '1.5s', animationDirection: 'reverse' }}>
                    <div className="w-full h-full rounded-full" style={{
                      background: 'conic-gradient(from 0deg, #565656, #565656, #dddddd)',
                      padding: '2px'
                    }}>
                      <div className="w-full h-full bg-b12 rounded-full"></div>
                    </div>
                  </div>
                  <div className="absolute inset-2 bg-b12 rounded-full flex items-center justify-center">
                    {uploadFile?.type === 'figma' ? (
                      <Figma className="w-4 h-4 text-b2" />
                    ) : (
                      <FileText className="w-4 h-4 text-b2" />
                    )}
                  </div>
                </div>
                <div className="text-left">
                  <h3 className="text-lg font-semibold text-gray-800">
                    Processing {uploadFile?.type === 'figma' ? 'Figma' : 'PDF'} Design
                  </h3>
                  <p className="text-sm text-gray-600">{currentStep}</p>
                </div>
              </div>
              
              {/* Compact Progress Bar */}
              <div className="space-y-2">
                <div className="w-full h-2 bg-gray-200 rounded-full overflow-hidden">
                  <div 
                    className="h-full bg-gradient-to-r from-gray-800 to-gray-900 rounded-full transition-all duration-500 ease-out"
                    style={{ width: `${overallProgress}%` }}
                  />
                </div>
                <div className="flex justify-between items-center text-xs text-gray-600">
                  <span>{Math.round(overallProgress)}% Complete</span>
                  <span className="capitalize">{processingStage.replace('-', ' ')}</span>
                </div>
              </div>
              
              {/* File Info */}
              <div className="bg-white/60 rounded-lg p-3 border border-white/40">
                <div className="flex items-center space-x-2 text-sm">
                  {uploadFile?.type === 'figma' ? (
                    <Figma className="w-4 h-4 text-gray-600" />
                  ) : uploadFile?.type === 'url' ? (
                    <Globe className="w-4 h-4 text-gray-600" />
                  ) : (
                    <FileText className="w-4 h-4 text-gray-600" />
                  )}
                  <span className="text-gray-700 font-medium">
                    {uploadFile?.type === 'figma' || uploadFile?.type === 'url' ? uploadFile.url : uploadFile?.file?.name}
                  </span>
                  {uploadFile?.file && (
                    <span className="text-gray-500">({(uploadFile.file.size / 1024 / 1024).toFixed(1)} MB)</span>
                  )}
                </div>
              </div>
            </div>
          </CardContent>
        </Card>
        
        {/* Hidden Processors - Handle actual processing without visual interference */}
        {isProcessing && uploadFile && (
          <div className="hidden">
            {uploadFile.type === "figma" && uploadFile.url && (
              <FigmaProcessor
                figmaUrl={uploadFile.url}
                onAnalysisComplete={onFigmaAnalysisComplete}
                onError={onFigmaAnalysisError}
              />
            )}
            
            {uploadFile.type === "pdf" && uploadFile.file && (
              <PDFProcessor
                file={uploadFile.file}
                onAnalysisComplete={onPDFAnalysisComplete}
                onError={onPDFAnalysisError}
              />
            )}

            {uploadFile.type === "url" && uploadFile.url && (
              <URLProcessor
                url={uploadFile.url}
                onAnalysisComplete={onURLAnalysisComplete}
                onError={onURLAnalysisError}
              />
            )}
          </div>
        )}
      </div>
    )
  }

  return (
    <div className="space-y-6 md:px-6 pb-6">
      <UrlInputCard
        title="Website URL"
        description="Analyze any website to extract design structure and content"
        placeholder="https://example.com"
        value={websiteUrl}
        onChange={setWebsiteUrl}
        onSubmit={handleWebsiteSubmit}
        buttonText="Analyze"
        buttonIcon={<Globe className="h-4 w-4 mr-2" />}
        infoText="Our AI will scrape and analyze the website to extract design sections"
        icon={<Globe className="w-5 h-5 text-b2" />}
      />

      <Divider />

      <UrlInputCard
        title="Figma Design URL"
        description="Import your Figma design to extract layout and design elements"
        placeholder="https://www.figma.com/file/..."
        value={figmaUrl}
        onChange={setFigmaUrl}
        onSubmit={handleFigmaSubmit}
        buttonText="Import"
        buttonIcon={<Link className="h-4 w-4 mr-2" />}
        infoText="Our AI will scrape and analyze the website to extract design sections"
        icon={<Figma className="w-5 h-5 text-b2" />}
      />

      <Divider />

      <FileUploadCard
        title="Upload PDF File"
        description="Drag and drop your PDF or browse to upload"
        selectedFile={selectedFile}
        dragActive={dragActive}
        isProcessing={isProcessingFile}
        onDragEnter={handleDrag}
        onDragLeave={handleDrag}
        onDragOver={handleDrag}
        onDrop={handleDrop}
        onFileInput={handleFileInput}
        onFileSubmit={handleFileSubmit}
        onRemoveFile={() => setSelectedFile(null)}
        maxSizeText="Supports PDF files up to 10MB"
        icon={<FileImage className="w-5 h-5 text-b2" />}
      />
    </div>
  )
}


function SectionsReviewStep({
  pdfAnalysis,
  figmaAnalysis,
  urlAnalysis,
  extractedSections,
  onBack,
  onNext
}: {
  pdfAnalysis?: PDFAnalysisResult | null;
  figmaAnalysis?: FigmaAnalysisResult | null;
  urlAnalysis?: URLAnalysisResult | null;
  extractedSections?: any[];
  onBack: () => void;
  onNext: () => void;
}): JSX.Element {
// Debug logging - enhanced
  
  // State for search/filter
  const [searchTerm, setSearchTerm] = useState('')
  const [filteredSections, setFilteredSections] = useState<any[]>([])
  
  // Filter sections based on search term
  useEffect(() => {
    const sections = pdfAnalysis?.sections || figmaAnalysis?.sections || urlAnalysis?.sections || extractedSections || []
    if (!searchTerm.trim()) {
      setFilteredSections(sections)
    } else {
      const filtered = sections.filter((section: any) => 
        section.name?.toLowerCase().includes(searchTerm.toLowerCase()) ||
        JSON.stringify(section.components || {}).toLowerCase().includes(searchTerm.toLowerCase())
      )
      setFilteredSections(filtered)
    }
  }, [searchTerm, pdfAnalysis, figmaAnalysis, urlAnalysis, extractedSections])
  
  // Helper function to count actual components with values
  const countActualComponents = (components: any) => {
    if (!components || typeof components !== 'object') return 0
    return Object.values(components).filter(value => 
      value !== null && 
      value !== undefined && 
      value !== '' && 
      (Array.isArray(value) ? value.length > 0 : true)
    ).length
  }

  // Helper function to render section components
  const renderSectionComponents = (components: any) => {
    if (!components || typeof components !== 'object' || Object.keys(components).length === 0) {
      return (
        <div className="text-center py-8">
          <div className="w-12 h-12 bg-gray-100 rounded-full flex items-center justify-center mx-auto mb-3">
            <span className="text-gray-400 text-lg">📝</span>
          </div>
          <p className="text-sm text-gray-500 italic">No components extracted</p>
        </div>
      )
    }

    const componentTypes = [
      { key: 'title', label: 'Title', icon: '📝', color: 'gray', bgColor: 'gray-50', textColor: 'gray-700' },
      { key: 'subtitle', label: 'Subtitle', icon: '📄', color: 'purple', bgColor: 'purple-50', textColor: 'purple-700' },
      { key: 'content', label: 'Content', icon: '📋', color: 'green', bgColor: 'green-50', textColor: 'green-700' },
      { key: 'buttons', label: 'Buttons', icon: '🔘', color: 'orange', bgColor: 'orange-50', textColor: 'orange-700' },
      { key: 'images', label: 'Images', icon: '🖼️', color: 'indigo', bgColor: 'indigo-50', textColor: 'indigo-700' },
      { key: 'links', label: 'Links', icon: '🔗', color: 'cyan', bgColor: 'cyan-50', textColor: 'cyan-700' },
      { key: 'messages', label: 'Messages', icon: '💬', color: 'pink', bgColor: 'pink-50', textColor: 'pink-700' },
      { key: 'items', label: 'Items', icon: '📋', color: 'teal', bgColor: 'teal-50', textColor: 'teal-700' },
      { key: 'forms', label: 'Forms', icon: '📝', color: 'amber', bgColor: 'amber-50', textColor: 'amber-700' },
      { key: 'ctas', label: 'CTAs', icon: '🎯', color: 'red', bgColor: 'red-50', textColor: 'red-700' },
      { key: 'navigation', label: 'Navigation', icon: '🧭', color: 'violet', bgColor: 'violet-50', textColor: 'violet-700' },
      { key: 'testimonials', label: 'Testimonials', icon: '⭐', color: 'yellow', bgColor: 'yellow-50', textColor: 'yellow-700' },
      { key: 'pricing', label: 'Pricing', icon: '💰', color: 'emerald', bgColor: 'emerald-50', textColor: 'emerald-700' },
      { key: 'features', label: 'Features', icon: '✨', color: 'sky', bgColor: 'sky-50', textColor: 'sky-700' }
    ]

    return (
      <div className="grid grid-cols-1 md:grid-cols-2 gap-4">
        {componentTypes.map(({ key, label, icon, color, bgColor, textColor }) => {
          const value = components[key]
          if (!value) return null

          return (
            <div key={key} className={`bg-${bgColor} rounded-xl p-4 border border-${color}-200 hover:border-${color}-300 transition-colors duration-200`}>
              <div className="flex items-center space-x-3 mb-3">
                <div className={`w-8 h-8 bg-${color}-100 rounded-lg flex items-center justify-center`}>
                  <span className="text-lg">{icon}</span>
                </div>
                <div>
                  <h6 className={`font-semibold text-${textColor} text-sm`}>{label}</h6>
                  <p className="text-xs text-gray-500">
                    {Array.isArray(value) ? `${value.length} items` : '1 item'}
                  </p>
                </div>
              </div>
              
              <div className="space-y-2">
                {Array.isArray(value) ? (
                  <div className="space-y-2">
                    {value.map((item: any, idx: number) => {
                      // Handle complex objects (like items with title, content, author, etc.)
                      if (typeof item === 'object' && item !== null) {
                        return (
                          <div key={idx} className={`bg-white rounded-lg p-3 border border-${color}-200 space-y-2`}>
                            {item.title && (
                              <div className={`font-semibold text-${textColor} text-sm`}>
                                {String(item.title)}
                              </div>
                            )}
                            {item.content && (
                              <div className={`text-sm text-${textColor} opacity-90`}>
                                {String(item.content)}
                              </div>
                            )}
                            {item.author && (
                              <div className={`text-xs text-${textColor} opacity-75 font-medium`}>
                                — {String(item.author)}
                              </div>
                            )}
                            {item.role && (
                              <div className={`text-xs text-${textColor} opacity-60`}>
                                {String(item.role)}
                              </div>
                            )}
                            {item.plan_name && (
                              <div className={`font-semibold text-${textColor} text-sm`}>
                                {String(item.plan_name)} - {String(item.users || '')} - {String(item.price || '')}
                              </div>
                            )}
                            {item.type && (
                              <div className={`text-xs text-${textColor} opacity-60 mb-2`}>
                                Type: {String(item.type)}
                              </div>
                            )}
                            {item.features && Array.isArray(item.features) && (
                              <div className="space-y-1">
                                {item.features.map((feature: any, fIdx: number) => (
                                  <div key={fIdx} className={`text-xs text-${textColor} opacity-80 flex items-start space-x-2`}>
                                    <span className="text-green-500 mt-1">•</span>
                                    <span>{String(feature)}</span>
                                  </div>
                                ))}
                              </div>
                            )}
                            {item.buttons && Array.isArray(item.buttons) && (
                              <div className="flex flex-wrap gap-1 mt-2">
                                {item.buttons.map((btn: any, bIdx: number) => (
                                  <span key={bIdx} className={`text-xs bg-${color}-100 text-${textColor} px-2 py-1 rounded-full`}>
                                    {String(btn)}
                                  </span>
                                ))}
                              </div>
                            )}
                            {item.question && (
                              <div className={`font-semibold text-${textColor} text-sm mb-1`}>
                                Q: {String(item.question)}
                              </div>
                            )}
                            {item.answer && (
                              <div className={`text-sm text-${textColor} opacity-90 ml-4`}>
                                A: {String(item.answer)}
                              </div>
                            )}
                          </div>
                        )
                      }
                      // Handle simple strings
                      return (
                        <div key={idx} className={`text-sm text-${textColor} bg-white rounded-lg p-3 border border-${color}-200`}>
                          {String(item)}
                        </div>
                      )
                    })}
                  </div>
                ) : (
                  <div className={`text-sm text-${textColor} bg-white rounded-lg p-3 border border-${color}-200 whitespace-pre-wrap`}>
                    {Array.isArray(value) ? (
                      <div className="space-y-2">
                        {value.map((item: any, idx: number) => (
                          <div key={idx} className="border-l-2 border-gray-200 pl-3">
                            {String(item)}
                          </div>
                        ))}
                      </div>
                    ) : (
                      String(value)
                    )}
                  </div>
                )}
              </div>
            </div>
          )
        })}
      </div>
    )
  }

  return (
    <div>
      <SectionHeader
        icon={<ListChecks className="w-8 h-8" />}
        title="Review Extracted Sections"
        description="Review all the sections and design elements extracted from your design file before proceeding to the next step."
      />

      <div className="max-w-6xl mx-auto space-y-6">
        {/* PDF Analysis Results */}
        {pdfAnalysis && (
          <div className="bg-white rounded-2xl shadow-xl border border-gray-200 overflow-hidden">
            {/* Header */}
            <div className="bg-gradient-to-r from-green-500 to-green-600 px-8 py-6">
              <div className="flex items-center justify-between">
                <div className="flex items-center space-x-4">
                  <div className="w-12 h-12 md:bg-b12 rounded-xl flex items-center justify-center">
                    <FileText className="w-7 h-7 text-b2" />
                  </div>
                  <div>
                    <h4 className="text-2xl font-bold">PDF Analysis Results</h4>
                    <p className="text-green-100 text-sm">Design sections extracted from your PDF</p>
                  </div>
                </div>
                <Badge className="bg-b12 text-b2 px-3 py-1.5 text-sm font-normal">
                  {pdfAnalysis.sections?.length || 0} Sections Found
              </Badge>
              </div>
            </div>

            {/* Content */}
            <div className="p-8">
              {!pdfAnalysis.sections || pdfAnalysis.sections.length === 0 ? (
                <div className="text-center py-12">
                  <div className="w-20 h-20 bg-gray-100 rounded-full flex items-center justify-center mx-auto mb-6">
                    <FileText className="w-10 h-10 text-gray-400" />
                  </div>
                  <p className="text-gray-500 font-medium text-lg">No sections extracted from PDF</p>
                  <p className="text-sm text-gray-400 mt-2">The AI couldn't identify any sections in this file</p>
                </div>
              ) : (
                <div className="space-y-6 max-h-[70vh] overflow-y-auto pr-2">
                  {/* Section Counter and Search */}
                  <div className="sticky top-0 bg-white/90 backdrop-blur-sm z-10 pb-4 border-b border-gray-200">
                    <div className="flex items-center justify-between mb-4">
                      <h5 className="text-lg font-semibold text-gray-700">
                        {searchTerm ? `${filteredSections.length} of ${pdfAnalysis.sections.length}` : `All ${pdfAnalysis.sections.length}`} Sections Extracted
                      </h5>
                      <div className="flex items-center space-x-2 text-sm text-gray-500">
                        <span>Scroll to view all sections</span>
                        <div className="w-2 h-2 bg-green-500 rounded-full animate-pulse"></div>
                      </div>
                    </div>
                    
                    {/* Search Input */}
                    <div className="relative">
                      <Input
                        type="text"
                        placeholder="Search sections or components..."
                        value={searchTerm}
                        onChange={(e) => setSearchTerm(e.target.value)}
                        className="w-full px-4 py-2 pl-10 border border-gray-300 rounded-lg focus:ring-2 focus:ring-green-500 focus:border-green-500 outline-none"
                      />
                      <div className="absolute left-3 top-2.5">
                        <svg className="w-4 h-4 text-gray-400" fill="none" stroke="currentColor" viewBox="0 0 24 24">
                          <path strokeLinecap="round" strokeLinejoin="round" strokeWidth={2} d="M21 21l-6-6m2-5a7 7 0 11-14 0 7 7 0 0114 0z" />
                        </svg>
                      </div>
                      {searchTerm && (
                        <button
                          onClick={() => setSearchTerm('')}
                          className="absolute right-3 top-2.5 text-gray-400 hover:text-gray-600"
                        >
                          <svg className="w-4 h-4" fill="none" stroke="currentColor" viewBox="0 0 24 24">
                            <path strokeLinecap="round" strokeLinejoin="round" strokeWidth={2} d="M6 18L18 6M6 6l12 12" />
                          </svg>
                        </button>
                      )}
                    </div>
                  </div>
                  
                  {filteredSections.length === 0 ? (
                    <div className="text-center py-12">
                      <div className="w-16 h-16 bg-gray-100 rounded-full flex items-center justify-center mx-auto mb-4">
                        <svg className="w-8 h-8 text-gray-400" fill="none" stroke="currentColor" viewBox="0 0 24 24">
                          <path strokeLinecap="round" strokeLinejoin="round" strokeWidth={2} d="M21 21l-6-6m2-5a7 7 0 11-14 0 7 7 0 0114 0z" />
                        </svg>
                      </div>
                      <p className="text-gray-500 font-medium text-lg">No sections found</p>
                      <p className="text-sm text-gray-400 mt-2">Try adjusting your search terms</p>
                      <button
                        onClick={() => setSearchTerm('')}
                        className="mt-4 px-4 py-2 bg-green-500 text-white rounded-lg hover:bg-green-600 transition-colors"
                      >
                        Clear Search
                      </button>
                    </div>
                  ) : (
                    filteredSections.map((section: any, index: number) => (
                    <div key={`${section.name || 'section'}-${index}`} className="group relative">
                      {/* Section Card */}
                      <div className="bg-gradient-to-br from-white to-gray-50 rounded-2xl border border-gray-200 hover:border-green-300 transition-all duration-300 hover:shadow-lg overflow-hidden">
                        {/* Section Header */}
                        <div className="bg-gradient-to-r from-gray-50 to-gray-100 px-6 py-4 border-b border-gray-200">
                          <div className="flex items-center space-x-4 flex-wrap">
                            {/* Section Icon */}
                            <div className="relative">
                              <div className="w-14 h-14 rounded-2xl flex items-center justify-center text-black text-xl font-bold shadow-xl border-2 group-hover:scale-110 transition-transform duration-300">
                                {section.name ? String(section.name).charAt(0).toUpperCase() : 'S'}
                              </div>
                              <div className="absolute -top-2 -right-2 w-6 h-6 rounded-full flex items-center justify-center text-white text-xs bg-b8 font-bold shadow-lg border">
                                {index + 1}
                              </div>
                            </div>
                            
                            {/* Section Info */}
                            <div className="flex-1">
                                <h6 className="text-xl font-bold text-gray-800 group-hover:text-green-700 transition-colors duration-200">
                                  {String(section.name || `Section ${index + 1}`)}
                                </h6>
                                <p className="text-sm text-gray-500 mt-1">
                                  {section.components && typeof section.components === 'object' 
                                    ? `${countActualComponents(section.components)} components extracted`
                                    : 'No components available'
                                  }
                                </p>
                            </div>
                            
                            {/* Status Indicator */}
                            <div className="flex items-center space-x-2">
                              <div className="w-3 h-3 bg-green-500 rounded-full animate-pulse"></div>
                              <span className="text-sm text-gray-600 font-medium">Active</span>
                            </div>
                        </div>
                    </div>
                        
                        {/* Section Components */}
                        <div className="p-6">
                          {section.components && typeof section.components === 'object' ? 
                            renderSectionComponents(section.components) : 
                            <div className="text-center py-8">
                              <div className="w-12 h-12 bg-gray-100 rounded-full flex items-center justify-center mx-auto mb-3">
                                <span className="text-gray-400 text-lg">📝</span>
                </div>
                              <p className="text-sm text-gray-500 italic">No components available</p>
                            </div>
                          }
                        </div>
                      </div>
                    </div>
                  ))
                  )}
                </div>
              )}
            </div>
          </div>
        )}

        {/* Figma Analysis Results */}
        {figmaAnalysis && (
<<<<<<< HEAD
          <div className="bg-white rounded-xl p-6 shadow-lg border border-gray-200">
            <div className="flex items-center justify-between mb-6">
              <h4 className="text-xl font-semibold text-gray-800 flex items-center">
                <Figma className="w-6 h-6 mr-3 text-gray-600" />
                Figma Analysis Results
              </h4>
              <Badge className="bg-gray-100 text-gray-800 border-gray-200">
                {figmaAnalysis.sections?.length || 0} Sections
              </Badge>
=======
          <div className="bg-white rounded-2xl shadow-xl border border-gray-200 overflow-hidden">
            {/* Header */}
            <div className="bg-gradient-to-r from-blue-500 to-blue-600 px-8 py-6">
              <div className="flex items-center justify-between">
                <div className="flex items-center space-x-4">
                  <div className="w-12 h-12 bg-white/20 backdrop-blur-sm rounded-xl flex items-center justify-center">
                    <Figma className="w-7 h-7 text-white" />
                  </div>
                  <div>
                    <h4 className="text-2xl font-bold text-white">Figma Analysis Results</h4>
                    <p className="text-blue-100 text-sm">Design sections extracted from your Figma design</p>
                  </div>
                </div>
                <Badge className="bg-white/20 border-white/30 px-4 py-2 text-sm font-medium text-white">
                  {figmaAnalysis.sections?.length || 0} Sections Found
                </Badge>
              </div>
>>>>>>> 02eb532b
            </div>

            {/* Content */}
            <div className="p-8">
              {!figmaAnalysis.sections || figmaAnalysis.sections.length === 0 ? (
                <div className="text-center py-12">
                  <div className="w-20 h-20 bg-gray-100 rounded-full flex items-center justify-center mx-auto mb-6">
                    <Figma className="w-10 h-10 text-gray-400" />
                  </div>
                  <p className="text-gray-500 font-medium text-lg">No sections extracted from Figma</p>
                  <p className="text-sm text-gray-400 mt-2">The AI couldn't identify any sections in this design</p>
                </div>
              ) : (
<<<<<<< HEAD
                <div className="grid gap-4">
                  {figmaAnalysis.sections.map((section: any, index: number) => (
                    <div key={`figma-${section.id || section.name || section.title || 'section'}-${index}`} className="bg-gradient-to-r from-gray-50 to-gray-100 rounded-lg p-5 border border-gray-200 hover:border-gray-300 transition-all duration-200 hover:shadow-md">
                      <div className="flex items-start justify-between mb-3">
                        <div className="flex-1">
                          <div className="flex items-center space-x-3 mb-2">
                            <div className="w-8 h-8 bg-b12 rounded-lg flex items-center justify-center text-b2 text-sm font-bold">
                              {(section.title || section.name) ? (section.title || section.name).charAt(0).toUpperCase() : 'S'}
=======
                <div className="space-y-6 max-h-[70vh] overflow-y-auto pr-2">
                  {/* Section Counter and Search */}
                  <div className="sticky top-0 bg-white/90 backdrop-blur-sm z-10 pb-4 border-b border-gray-200">
                    <div className="flex items-center justify-between mb-4">
                      <h5 className="text-lg font-semibold text-gray-700">
                        {searchTerm ? `${filteredSections.length} of ${figmaAnalysis.sections.length}` : `All ${figmaAnalysis.sections.length}`} Sections Extracted
                      </h5>
                      <div className="flex items-center space-x-2 text-sm text-gray-500">
                        <span>Scroll to view all sections</span>
                        <div className="w-2 h-2 bg-blue-500 rounded-full animate-pulse"></div>
                      </div>
                    </div>
                    
                    {/* Search Input */}
                    <div className="relative">
                      <input
                        type="text"
                        placeholder="Search sections or components..."
                        value={searchTerm}
                        onChange={(e) => setSearchTerm(e.target.value)}
                        className="w-full px-4 py-2 pl-10 border border-gray-300 rounded-lg focus:ring-2 focus:ring-blue-500 focus:border-blue-500 outline-none"
                      />
                      <div className="absolute left-3 top-2.5">
                        <svg className="w-4 h-4 text-gray-400" fill="none" stroke="currentColor" viewBox="0 0 24 24">
                          <path strokeLinecap="round" strokeLinejoin="round" strokeWidth={2} d="M21 21l-6-6m2-5a7 7 0 11-14 0 7 7 0 0114 0z" />
                        </svg>
                      </div>
                      {searchTerm && (
                        <button
                          onClick={() => setSearchTerm('')}
                          className="absolute right-3 top-2.5 text-gray-400 hover:text-gray-600"
                        >
                          <svg className="w-4 h-4" fill="none" stroke="currentColor" viewBox="0 0 24 24">
                            <path strokeLinecap="round" strokeLinejoin="round" strokeWidth={2} d="M6 18L18 6M6 6l12 12" />
                          </svg>
                        </button>
                      )}
                    </div>
                  </div>
                  
                  {filteredSections.length === 0 ? (
                    <div className="text-center py-12">
                      <div className="w-16 h-16 bg-gray-100 rounded-full flex items-center justify-center mx-auto mb-4">
                        <svg className="w-8 h-8 text-gray-400" fill="none" stroke="currentColor" viewBox="0 0 24 24">
                          <path strokeLinecap="round" strokeLinejoin="round" strokeWidth={2} d="M21 21l-6-6m2-5a7 7 0 11-14 0 7 7 0 0114 0z" />
                        </svg>
                      </div>
                      <p className="text-gray-500 font-medium text-lg">No sections found</p>
                      <p className="text-sm text-gray-400 mt-2">Try adjusting your search terms</p>
                      <button
                        onClick={() => setSearchTerm('')}
                        className="mt-4 px-4 py-2 bg-blue-500 text-white rounded-lg hover:bg-blue-600 transition-colors"
                      >
                        Clear Search
                      </button>
                    </div>
                  ) : (
                    filteredSections.map((section: any, index: number) => (
                      <div key={`figma-${section.id || section.name || section.title || 'section'}-${index}`} className="group relative">
                        {/* Section Card */}
                        <div className="bg-gradient-to-br from-white to-gray-50 rounded-2xl border border-gray-200 hover:border-blue-300 transition-all duration-300 hover:shadow-lg overflow-hidden">
                          {/* Section Header */}
                          <div className="bg-gradient-to-r from-gray-50 to-gray-100 px-6 py-4 border-b border-gray-200">
                            <div className="flex items-center space-x-4">
                              {/* Section Icon */}
                              <div className="relative">
                                <div className={`w-14 h-14 rounded-2xl flex items-center justify-center text-black text-xl font-bold shadow-xl border-2 group-hover:scale-110 transition-transform duration-300 ${
                                  index % 6 === 0 ? 'bg-gradient-to-br from-blue-200 to-blue-300 border-blue-400 text-black' :
                                  index % 6 === 1 ? 'bg-gradient-to-br from-purple-200 to-purple-300 border-purple-400 text-black' :
                                  index % 6 === 2 ? 'bg-gradient-to-br from-green-200 to-green-300 border-green-400 text-black' :
                                  index % 6 === 3 ? 'bg-gradient-to-br from-orange-200 to-orange-300 border-orange-400 text-black' :
                                  index % 6 === 4 ? 'bg-gradient-to-br from-red-200 to-red-300 border-red-400 text-black' :
                                  'bg-gradient-to-br from-indigo-200 to-indigo-300 border-indigo-400 text-black'
                                }`}>
                                  {(section.title || section.name) ? String(section.title || section.name).charAt(0).toUpperCase() : 'S'}
                                </div>
                                <div className={`absolute -top-2 -right-2 w-6 h-6 rounded-full flex items-center justify-center text-black text-xs font-bold shadow-lg border ${
                                  index % 6 === 0 ? 'bg-purple-200 border-purple-400 text-black' :
                                  index % 6 === 1 ? 'bg-green-200 border-green-400 text-black' :
                                  index % 6 === 2 ? 'bg-orange-200 border-orange-400 text-black' :
                                  index % 6 === 3 ? 'bg-red-200 border-red-400 text-black' :
                                  index % 6 === 4 ? 'bg-indigo-200 border-indigo-400 text-black' :
                                  'bg-blue-200 border-blue-400 text-black'
                                }`}>
                                  {index + 1}
                                </div>
                              </div>
                              
                              {/* Section Info */}
                              <div className="flex-1">
                                <h6 className="text-xl font-bold text-gray-800 group-hover:text-blue-700 transition-colors duration-200">
                                  {String(section.title || section.name || `Section ${index + 1}`)}
                                </h6>
                                <p className="text-sm text-gray-500 mt-1">
                                  {section.components && typeof section.components === 'object' 
                                    ? `${countActualComponents(section.components)} components extracted`
                                    : 'No components available'
                                  }
                                </p>
                              </div>
                              
                              {/* Status Indicator */}
                              <div className="flex items-center space-x-2">
                                <div className="w-3 h-3 bg-blue-500 rounded-full animate-pulse"></div>
                                <span className="text-sm text-gray-600 font-medium">Active</span>
                              </div>
>>>>>>> 02eb532b
                            </div>
                          </div>
                          
<<<<<<< HEAD
                          {/* Section Content */}
                          {section.content && (
                            <div className="ml-11">
                              <div className="flex items-start space-x-2">
                                <span className="text-xs font-semibold text-gray-600 bg-gray-50 px-2 py-1 rounded">Content:</span>
                                <span className="text-sm text-gray-700 line-clamp-2">{section.content}</span>
=======
                          {/* Section Components */}
                          <div className="p-6">
                            {section.components && typeof section.components === 'object' ? 
                              renderSectionComponents(section.components) : 
                              <div className="text-center py-8">
                                <div className="w-12 h-12 bg-gray-100 rounded-full flex items-center justify-center mx-auto mb-3">
                                  <span className="text-gray-400 text-lg">📝</span>
                                </div>
                                <p className="text-sm text-gray-500 italic">No components available</p>
                              </div>
                            }
>>>>>>> 02eb532b
                          </div>
                        </div>
                      </div>
                    ))
                  )}
                </div>
              )}
            </div>
          </div>
        )}

        {/* URL Analysis Results */}
        {urlAnalysis && (
          <div className="bg-white rounded-2xl md:shadow-xl md:border border-gray-200 overflow-hidden">
            {/* Header */}
            <div className="md:px-6 md:pt-6">
              <div className="flex md:items-center items-start md:justify-between md:flex-row flex-col">
                <div className="flex items-center space-x-4">
                  <div className="w-12 h-12 md:bg-b12 rounded-xl flex items-center justify-center">
                    <Globe className="w-7 h-7 text-b2" />
                  </div>
                  <div>
                    <h4 className="text-lg font-bold">Website Analysis Results</h4>
                    <p className="text-b2 text-sm">Design sections extracted from {urlAnalysis.sourceUrl}</p>
                  </div>
                </div>
                <Badge className="bg-b12 text-b2 px-3 py-1.5 text-sm font-normal my-2 md:my-0">
                  {urlAnalysis.sections?.length || 0} Sections Found
                </Badge>
              </div>
            </div>

            {/* Content */}
            <div className="md:p-8 p-2">
              {!urlAnalysis.sections || urlAnalysis.sections.length === 0 ? (
                <div className="text-center py-12">
                  <div className="w-20 h-20 bg-gray-100 rounded-full flex items-center justify-center mx-auto mb-6">
                    <Globe className="w-10 h-10 text-gray-400" />
                  </div>
                  <p className="text-gray-500 font-medium text-lg">No sections extracted from website</p>
                  <p className="text-sm text-gray-400 mt-2">The AI couldn't identify any sections on this website</p>
                </div>
              ) : (
                <div className="space-y-6">
                  {/* Search/Filter */}
                  <div className="flex items-center space-x-4">
                    <div className="flex-1 relative">
                      <Input
                        type="text"
                        placeholder="Search sections..."
                        value={searchTerm}
                        onChange={(e) => setSearchTerm(e.target.value)}
                      />                      
                    </div>
                    {searchTerm && (
                      <button
                        onClick={() => setSearchTerm('')}
                        className="border bg-white text-b2 px-4 py-2 rounded-md hover:bg-b2 hover:text-white transition-all duration-200 text-sm"
                      >
                        Clear Search
                      </button>
                    )}
                  </div>

                  {/* Sections List */}
                  {filteredSections.length === 0 ? (
                    <div className="text-center py-8">
                      <p className="text-gray-500">No sections match your search criteria</p>
                      <button
                        onClick={() => setSearchTerm('')}
                        className="mt-4 px-4 py-2 bg-purple-500 text-white rounded-lg hover:bg-purple-600 transition-colors"
                      >
                        Clear Search
                      </button>
                    </div>
                  ) : (
                    filteredSections.map((section: any, index: number) => (
                      <div key={`${section.name || 'section'}-${index}`} className="group relative">
                        {/* Section Card */}
                        <div className="bg-gradient-to-br from-white to-gray-50 rounded-2xl border border-gray-200 hover:border-purple-300 transition-all duration-300 hover:shadow-lg overflow-hidden">
                          {/* Section Header */}
                          <div className="bg-gradient-to-r from-gray-50 to-gray-100 px-6 py-4 border-b border-gray-200">
                            <div className="flex items-center space-x-4 flex-wrap">
                              {/* Section Icon */}
                              <div className="relative">
                                <div className="w-14 h-14 rounded-2xl flex items-center justify-center text-black text-xl font-bold shadow-xl border-2 group-hover:scale-110 transition-transform duration-300"
                                >
                                  {section.name ? String(section.name).charAt(0).toUpperCase() : 'S'}
                                </div>
                                <div className="absolute -top-2 -right-2 w-6 h-6 rounded-full flex items-center justify-center text-white text-xs bg-b8 font-bold shadow-lg border">
                                  {index + 1}
                                </div>
                              </div>
                              
                              {/* Section Info */}
                              <div className="flex-1">
                                <h6 className="text-xl font-bold text-gray-800 group-hover:text-purple-700 transition-colors duration-200">
                                  {String(section.name || `Section ${index + 1}`)}
                                </h6>
                                <p className="text-sm text-gray-500 mt-1">
                                  {section.components && typeof section.components === 'object' 
                                    ? `${countActualComponents(section.components)} components extracted`
                                    : 'No components available'
                                  }
                                </p>
                              </div>
                              
                              {/* Status Indicator */}
                              <div className="flex items-center space-x-2">
                                <div className="w-3 h-3 bg-purple-500 rounded-full animate-pulse"></div>
                              </div>
                            </div>
                          </div>
                          
                          {/* Section Components */}
                          <div className="md:p-6 p-3">
                            {section.components && typeof section.components === 'object' ? 
                              renderSectionComponents(section.components) : 
                              <div className="text-center py-8">
                                <div className="w-12 h-12 bg-gray-100 rounded-full flex items-center justify-center mx-auto mb-3">
                                  <span className="text-gray-400 text-lg">📝</span>
                                </div>
                                <p className="text-sm text-gray-500 italic">No components available</p>
                              </div>
                            }
                          </div>
                        </div>
                      </div>
                    ))
                  )}
                </div>
              )}
            </div>
          </div>
        )}


        {/* Fallback: Show sections if they exist but main display failed */}
        {(!pdfAnalysis && !figmaAnalysis && !urlAnalysis) && extractedSections && extractedSections.length > 0 && (
          <div className="bg-white rounded-2xl shadow-xl border border-gray-200 overflow-hidden">
            {/* Header */}
            <div className="bg-gradient-to-r from-gray-800 to-gray-900 px-8 py-6 text-white">
              <div className="flex items-center justify-between">
                <div className="flex items-center space-x-4">
                  <div className="w-12 h-12 md:bg-b12 rounded-xl flex items-center justify-center">
                    <FileText className="w-7 h-7 text-white" />
                  </div>
                  <div>
                    <h4 className="text-lg font-bold">Extracted Sections</h4>
                    <p className="text-b2 text-sm">Design sections from your uploaded file</p>
                  </div>
                </div>
                <Badge className="bg-b12 px-3 py-1.5 text-sm font-normal">
                  {extractedSections.length} Sections Found
                </Badge>
              </div>
            </div>

            {/* Content */}
            <div className="p-8">
              <div className="space-y-6 max-h-[70vh] overflow-y-auto pr-2">
                {/* Section Counter */}
                <div className="sticky top-0 bg-white/90 backdrop-blur-sm z-10 pb-4 border-b border-gray-200">
                  <div className="flex items-center justify-between">
                    <h5 className="text-lg font-semibold text-gray-700">
                      All {extractedSections.length} Sections Extracted
                    </h5>
                    <div className="flex items-center space-x-2 text-sm text-gray-500">
                      <span>Scroll to view all sections</span>
                      <div className="w-2 h-2 bg-gray-500 rounded-full animate-pulse"></div>
                    </div>
                  </div>
                </div>
                
                {extractedSections.map((section: any, index: number) => (
                  <div key={`extracted-${section.name || 'section'}-${index}`} className="group relative">
                    {/* Section Card */}
                    <div className="bg-gradient-to-br from-white to-gray-50 rounded-2xl border border-gray-200 hover:border-gray-400 transition-all duration-300 hover:shadow-lg overflow-hidden">
                      {/* Section Header */}
                      <div className="bg-gradient-to-r from-gray-50 to-gray-100 px-6 py-4 border-b border-gray-200">
                        <div className="flex items-center space-x-4 flex-wrap">
                          {/* Section Icon */}
                          <div className="relative">
                            <div className="w-14 h-14 rounded-2xl flex items-center justify-center text-black text-xl font-bold shadow-xl border-2 group-hover:scale-110 transition-transform duration-300">
                              {section.name ? String(section.name).charAt(0).toUpperCase() : 'S'}
                            </div>
                            <div className="absolute -top-2 -right-2 w-6 h-6 rounded-full flex items-center justify-center text-white text-xs bg-b8 font-bold shadow-lg border">
                              {index + 1}
                            </div>
                          </div>
                          
                          {/* Section Info */}
                          <div className="flex-1">
                            <h6 className="text-xl font-bold text-gray-800 group-hover:text-gray-700 transition-colors duration-200">
                              {String(section.name || `Section ${index + 1}`)}
                            </h6>
                            <p className="text-sm text-gray-500 mt-1">
                              {section.components && typeof section.components === 'object' 
                                ? `${countActualComponents(section.components)} components extracted`
                                : 'No components available'
                              }
                            </p>
                          </div>
                          
                          {/* Status Indicator */}
                          <div className="flex items-center space-x-2">
                            <div className="w-3 h-3 bg-gray-500 rounded-full animate-pulse"></div>
                            <span className="text-sm text-gray-600 font-medium">Active</span>
                          </div>
                        </div>
                      </div>
                      
                      {/* Section Components */}
                      <div className="p-6">
                        {section.components && typeof section.components === 'object' ? 
                          renderSectionComponents(section.components) : 
                          <div className="text-center py-8">
                            <div className="w-12 h-12 bg-gray-100 rounded-full flex items-center justify-center mx-auto mb-3">
                              <span className="text-gray-400 text-lg">📝</span>
                            </div>
                            <p className="text-sm text-gray-500 italic">No components available</p>
                          </div>
                        }
                      </div>
                    </div>
                  </div>
                ))}
              </div>
            </div>
          </div>
        )}

        {/* No Analysis Results */}
        {!pdfAnalysis && !figmaAnalysis && !urlAnalysis && (!extractedSections || extractedSections.length === 0) && (
          <div className="bg-white rounded-xl p-8 shadow-lg border border-gray-200">
            <div className="text-center">
              <div className="mx-auto w-16 h-16 bg-gray-100 rounded-full flex items-center justify-center mb-4">
                <AlertCircle className="w-8 h-8 text-gray-500" />
              </div>
              <h4 className="text-lg font-semibold text-gray-800 mb-2">No Analysis Results</h4>
              <p className="text-gray-600 mb-4">No design analysis results are available at the moment.</p>
              <p className="text-sm text-gray-500">You can still proceed to the next step to continue with your landing page creation.</p>
            </div>
          </div>
        )}
      </div>

      {/* Navigation Buttons */}
      <div className="mt-8 flex justify-center md:space-x-4 flex-col md:flex-row space-y-4 md:space-y-0">
        <Button 
          variant="outline" 
          onClick={onBack} 
          className="px-5 py-2 border bg-white hover:bg-b2 hover:text-white transition-all duration-200 font-medium"
        >
          ← Back to Upload
        </Button>
        <Button 
          onClick={onNext} 
          className="px-5 py-2 bg-b2 text-white transition-all duration-200 font-medium hover:bg-b5"
        >
          Go to Next Step →
        </Button>
      </div>
    </div>
  );
}



const PreviewStep = ({ onBack, onNext }: { onBack: () => void; onNext: () => void }) => {
  const [isGenerating, setIsGenerating] = useState(false)
  const [isPreviewing, setIsPreviewing] = useState(false)
  const [previewUrl, setPreviewUrl] = useState<string | null>(null)
  const [generatedLandingPage, setGeneratedLandingPage] = useState<any>(null)
  const [generationComplete, setGenerationComplete] = useState(false)
  const [databaseRecordId, setDatabaseRecordId] = useState<string | null>(null)

  const handleGenerateLandingPage = async () => {
    setIsGenerating(true)
    try {
      // Get business details and extracted data from the modal context
      const businessDetails = (window as any).modalBusinessDetails || {}
      let extractedData = (window as any).modalExtractedData || {}
      const designType = (window as any).modalDesignType || 'unknown'
      
      // CRITICAL: Always use the fresh extracted data from the current session, not localStorage
      // Clear any stale localStorage data to prevent data corruption
      localStorage.removeItem('extractedDesignStructure')
      
      // Validate that we have the correct extracted data
      if (!extractedData.sections || extractedData.sections.length === 0) {
        // Log the issue and use empty array to preserve integrity
        extractedData = {
          ...extractedData,
          sections: [],
          designType: designType
        };
      }


      const response = await fetch(api('/ai/generate-dynamic-landing-page'), {
        method: 'POST',
        headers: {
          'Content-Type': 'application/json',
        },
        body: JSON.stringify({
          businessInfo: businessDetails,
          extractedData: extractedData,
          designType: designType
        })
      })

      if (!response.ok) {
        throw new Error(`API error: ${response.status}`)
      }

      const result = await response.json()
      
      if (result.success) {
        setGeneratedLandingPage(result.data.landingPageContent)
        setGenerationComplete(true)
        
        // Store the actual database record ID
        const dbId = result.data.id
        setDatabaseRecordId(dbId)
        
        // Store the database ID in window context for later use
        ;(window as any).modalDatabaseRecordId = dbId
        
        // Automatically save to localStorage for immediate access
        const previewData = {
          id: dbId, // Use the actual database ID
          title: result.data.landingPageContent.meta?.title || 'Generated Landing Page',
          businessName: (window as any).modalBusinessDetails?.businessName || 'Your Business',
          businessOverview: (window as any).modalBusinessDetails?.businessOverview || 'Professional services',
          targetAudience: (window as any).modalBusinessDetails?.targetAudience || 'General customers',
          brandTone: (window as any).modalBusinessDetails?.brandTone || 'Professional',
          sections: result.data.landingPageContent.sections || [],
          customCSS: result.data.landingPageContent.css || '',
          customJS: result.data.landingPageContent.js || '',
          meta: result.data.landingPageContent.meta || {},
          generatedAt: new Date().toISOString(),
          model: 'gemini-pro',
          completeHTML: result.data.landingPageContent.html || '',
          lastUpdated: Date.now()
        }
        
        // Use regular localStorage for now to avoid async import issues
        localStorage.setItem('latestLandingPage', JSON.stringify(previewData))
      } else {
        throw new Error(result.error || 'Generation failed')
      }
    } catch (error) {
      alert('Failed to generate landing page. Please try again.')
    } finally {
      setIsGenerating(false)
    }
  }

  const handlePreview = async () => {
    if (!generatedLandingPage) {
      alert('Please generate the landing page first!')
      return
    }

    setIsPreviewing(true)
    try {
      // Save the generated landing page to localStorage for preview
      const previewData = {
        id: 'generated-landing-page',
        title: generatedLandingPage.meta?.title || 'Generated Landing Page',
        businessName: (window as any).modalBusinessDetails?.businessName || 'Your Business',
        businessOverview: (window as any).modalBusinessDetails?.businessOverview || 'Professional services',
        targetAudience: (window as any).modalBusinessDetails?.targetAudience || 'General customers',
        brandTone: (window as any).modalBusinessDetails?.brandTone || 'Professional',
        sections: generatedLandingPage.sections || [],
        customCSS: generatedLandingPage.css || '',
        customJS: generatedLandingPage.js || '',
        meta: generatedLandingPage.meta || {},
        generatedAt: new Date().toISOString(),
        model: 'gemini-pro',
        // Store the complete HTML for preview
        completeHTML: generatedLandingPage.html || '',
        // Add timestamp to ensure fresh data
        lastUpdated: Date.now()
      }

      // Use regular localStorage for now to avoid async import issues
      localStorage.setItem('latestLandingPage', JSON.stringify(previewData))
      setPreviewUrl('/preview/landing-page')
    } catch (error) {
    } finally {
      setIsPreviewing(false)
    }
  }


  return (
    <div className="text-center py-6 px-6">
      <div className="mx-auto w-16 h-16 bg-gradient-to-br from-gray-100 to-gray-200 rounded-full flex items-center justify-center mb-4 shadow-lg">
        <Eye className="w-8 h-8 text-gray-600" />
      </div>
      
      <h3 className="text-2xl font-bold text-gray-800 mb-3">
        Generate & Preview Your Landing Page
      </h3>
      
      <p className="text-gray-600 mb-6 text-base max-w-lg mx-auto leading-relaxed">
        Generate a dynamic landing page using AI, then preview it before downloading.
      </p>

      <div className="max-w-md mx-auto space-y-4">
        {!generationComplete ? (
          <Button 
            onClick={handleGenerateLandingPage}
            disabled={isGenerating}
            className="border px-4 py-2 w-full bg-b2 text-white hover:bg-b5 hover:text-white transition-all duration-200"
          >
            {isGenerating ? (
              <>
                <Loader2 className="h-4 w-4 mr-2 animate-spin" />
                Generating with AI...
              </>
            ) : (
              <>
                <Sparkles className="h-4 w-4 mr-2" />
                Generate Landing Page
              </>
            )}
          </Button>
        ) : (
          <div className="space-y-3">
            <div className="p-4 bg-green-50 rounded-lg border border-green-200">
              <div className="flex items-center justify-center space-x-2 text-green-700 mb-3">
                <CheckCircle className="w-5 h-5" />
                <span className="text-sm font-medium max-md:text-left">Landing Page Generated!</span>
              </div>
              <p className="text-sm text-green-600 mb-3">
                Your dynamic landing page has been created using AI.
              </p>
            </div>
          </div>
        )}

        </div>

      {/* Navigation Buttons */}
      <div className="mt-8 flex justify-center md:space-x-4 md:flex-row flex-col space-y-4 md:space-y-0">
        <Button 
          variant="outline" 
          onClick={onBack}
          className="px-5 py-2 border bg-white hover:bg-b2 hover:text-white transition-all duration-200 font-medium"
        >
          ← Back to Business Details
        </Button>
        <Button 
          onClick={onNext}
          disabled={!generationComplete}
          className="px-5 py-2 bg-b2 text-white transition-all duration-200 font-medium disabled:opacity-50 disabled:cursor-not-allowed hover:bg-b5"
        >
          <Eye className="h-4 w-4 mr-2" />
          Get Preview
        </Button>
      </div>
    </div>
  )
}

const SectionsViewStep = ({ onBack, onNext }: { onBack: () => void; onNext: () => void }) => {
  const [generatedLandingPage, setGeneratedLandingPage] = useState<any>(null)
  const [showSectionsModal, setShowSectionsModal] = useState(false)
  const [isDownloading, setIsDownloading] = useState(false)

  // Helper function to count actual components with values
  const countActualComponents = (components: any) => {
    if (!components || typeof components !== 'object') return 0
    return Object.values(components).filter(value => 
      value !== null && 
      value !== undefined && 
      value !== '' && 
      (Array.isArray(value) ? value.length > 0 : true)
    ).length
  }

  // Helper function to render section components
  const renderSectionComponents = (components: any) => {
    if (!components || typeof components !== 'object' || Object.keys(components).length === 0) {
      return (
        <div className="text-center py-8">
          <div className="w-12 h-12 bg-gray-100 rounded-full flex items-center justify-center mx-auto mb-3">
            <span className="text-gray-400 text-lg">📝</span>
          </div>
          <p className="text-sm text-gray-500 italic">No components extracted</p>
        </div>
      )
    }

    const componentTypes = [
      { key: 'title', label: 'Title', icon: '📝', color: 'gray', bgColor: 'gray-50', textColor: 'gray-700' },
      { key: 'subtitle', label: 'Subtitle', icon: '📄', color: 'purple', bgColor: 'purple-50', textColor: 'purple-700' },
      { key: 'content', label: 'Content', icon: '📋', color: 'green', bgColor: 'green-50', textColor: 'green-700' },
      { key: 'buttons', label: 'Buttons', icon: '🔘', color: 'orange', bgColor: 'orange-50', textColor: 'orange-700' },
      { key: 'images', label: 'Images', icon: '🖼️', color: 'indigo', bgColor: 'indigo-50', textColor: 'indigo-700' },
      { key: 'links', label: 'Links', icon: '🔗', color: 'cyan', bgColor: 'cyan-50', textColor: 'cyan-700' },
      { key: 'messages', label: 'Messages', icon: '💬', color: 'pink', bgColor: 'pink-50', textColor: 'pink-700' },
      { key: 'items', label: 'Items', icon: '📋', color: 'teal', bgColor: 'teal-50', textColor: 'teal-700' },
      { key: 'forms', label: 'Forms', icon: '📝', color: 'amber', bgColor: 'amber-50', textColor: 'amber-700' },
      { key: 'ctas', label: 'CTAs', icon: '🎯', color: 'red', bgColor: 'red-50', textColor: 'red-700' },
      { key: 'navigation', label: 'Navigation', icon: '🧭', color: 'violet', bgColor: 'violet-50', textColor: 'violet-700' },
      { key: 'testimonials', label: 'Testimonials', icon: '⭐', color: 'yellow', bgColor: 'yellow-50', textColor: 'yellow-700' },
      { key: 'pricing', label: 'Pricing', icon: '💰', color: 'emerald', bgColor: 'emerald-50', textColor: 'emerald-700' },
      { key: 'features', label: 'Features', icon: '✨', color: 'sky', bgColor: 'sky-50', textColor: 'sky-700' }
    ]

    return (
      <div className="grid grid-cols-1 md:grid-cols-2 gap-4">
        {componentTypes.map(({ key, label, icon, color, bgColor, textColor }) => {
          const value = components[key]
          if (!value) return null

          return (
            <div key={key} className={`bg-${bgColor} rounded-xl p-4 border border-${color}-200 hover:border-${color}-300 transition-colors duration-200`}>
              <div className="flex items-center space-x-3 mb-3">
                <div className={`w-8 h-8 bg-${color}-100 rounded-lg flex items-center justify-center`}>
                  <span className="text-lg">{icon}</span>
                </div>
                <div>
                  <h6 className={`font-semibold text-${textColor} text-sm`}>{label}</h6>
                  <p className="text-xs text-gray-500">
                    {Array.isArray(value) ? `${value.length} items` : '1 item'}
                  </p>
                </div>
              </div>
              
              <div className="space-y-2">
                {Array.isArray(value) ? (
                  <div className="space-y-2">
                    {value.map((item: any, idx: number) => {
                      // Handle complex objects (like items with title, content, author, etc.)
                      if (typeof item === 'object' && item !== null) {
                        return (
                          <div key={idx} className={`bg-white rounded-lg p-3 border border-${color}-200 space-y-2`}>
                            {item.title && (
                              <div className={`font-semibold text-${textColor} text-sm`}>
                                {String(item.title)}
                              </div>
                            )}
                            {item.content && (
                              <div className={`text-sm text-${textColor} opacity-90`}>
                                {String(item.content)}
                              </div>
                            )}
                            {item.author && (
                              <div className={`text-xs text-${textColor} opacity-75 font-medium`}>
                                — {String(item.author)}
                              </div>
                            )}
                            {item.role && (
                              <div className={`text-xs text-${textColor} opacity-60`}>
                                {String(item.role)}
                              </div>
                            )}
                            {item.plan_name && (
                              <div className={`font-semibold text-${textColor} text-sm`}>
                                {String(item.plan_name)} - {String(item.users || '')} - {String(item.price || '')}
                              </div>
                            )}
                            {item.type && (
                              <div className={`text-xs text-${textColor} opacity-60 mb-2`}>
                                Type: {String(item.type)}
                              </div>
                            )}
                            {item.features && Array.isArray(item.features) && (
                              <div className="space-y-1">
                                {item.features.map((feature: any, fIdx: number) => (
                                  <div key={fIdx} className={`text-xs text-${textColor} opacity-80 flex items-start space-x-2`}>
                                    <span className="text-green-500 mt-1">•</span>
                                    <span>{String(feature)}</span>
                                  </div>
                                ))}
                              </div>
                            )}
                            {item.description && (
                              <div className={`text-xs text-${textColor} opacity-80`}>
                                {String(item.description)}
                              </div>
                            )}
                          </div>
                        )
                      } else {
                        return (
                          <div key={idx} className={`bg-white rounded-lg p-3 border border-${color}-200`}>
                            <div className={`text-sm text-${textColor}`}>
                              {String(item)}
                            </div>
                          </div>
                        )
                      }
                    })}
                  </div>
                ) : (
                  <div className={`bg-white rounded-lg p-3 border border-${color}-200`}>
                    <div className={`text-sm text-${textColor}`}>
                      {String(value)}
                    </div>
                  </div>
                )}
              </div>
            </div>
          )
        })}
      </div>
    )
  }
  const [downloadFormat, setDownloadFormat] = useState<'html' | 'zip'>('html')


  useEffect(() => {
    // Get the generated landing page data from localStorage
    const savedData = localStorage.getItem('latestLandingPage')
    if (savedData) {
      try {
        const landingPageData = JSON.parse(savedData)
        
        // Validate that we have the correct data structure
        if (landingPageData.sections && Array.isArray(landingPageData.sections)) {
          // Check if data is fresh (less than 1 hour old)
          const dataAge = Date.now() - (landingPageData.lastUpdated || 0)
          const oneHour = 60 * 60 * 1000
          
          if (dataAge > oneHour) {
            localStorage.removeItem('latestLandingPage')
            return
          }
          
          setGeneratedLandingPage(landingPageData)
        } else {
          localStorage.removeItem('latestLandingPage')
        }
      } catch (error) {
        // Clear corrupted data
        localStorage.removeItem('latestLandingPage')
      }
    }
  }, [])

  const handleSectionsSave = async (editedSections: any[]) => {
    if (!generatedLandingPage) return

    try {
      // Update the generated landing page with edited sections
      const updatedLandingPage = {
        ...generatedLandingPage,
        sections: editedSections
      }

      setGeneratedLandingPage(updatedLandingPage)

      // Update localStorage with the edited sections
      localStorage.setItem('latestLandingPage', JSON.stringify({
        ...updatedLandingPage,
        lastUpdated: Date.now()
      }))

      // Save to database if the landing page has an ID
      if (generatedLandingPage.id) {
        
        // Import the API service
        const { apiService } = await import('@/lib/api')
        
        // Transform sections to ensure they have the required fields for API validation
        const transformedSections = editedSections.map((section, index) => {
          // Ensure we have a valid ID
          const sectionId = section.id || `section-${index + 1}`
          
          // Ensure we have a name or title
          const sectionName = section.title || section.name || `Section ${index + 1}`
          
          // Ensure we have content
          let sectionContent = section.content || ''
          if (!sectionContent && section.components) {
            // Extract content from components if content field is empty
            const componentContent = Object.values(section.components)
              .filter(component => component && String(component).trim())
              .map(component => {
                if (Array.isArray(component)) {
                  return component.filter(item => item && String(item).trim()).join(' ')
                }
                return String(component).trim()
              })
              .join(' ')
            sectionContent = componentContent || `Content for ${sectionName}`
          }
          
          return {
            id: sectionId,
            name: sectionName,
            title: section.title || sectionName,
            type: section.type || 'content',
            content: sectionContent || `Content for ${sectionName}`,
            order: section.order || index + 1,
            pageNumber: section.pageNumber || 1,
            components: section.components || {},
            boundingBox: section.boundingBox || {
              x: 0,
              y: index * 200,
              width: 800,
              height: 200
            }
          }
        })
        
        
        // Call the API to update sections in the database
        let response
        try {
          response = await apiService.updateLandingPageSections(generatedLandingPage.id, transformedSections)
        } catch (apiError) {
          const errorMessage = apiError instanceof Error ? apiError.message : 'Unknown API error'
          throw new Error(`API call failed: ${errorMessage}`)
        }
        
        if (response.success) {
          
          // Update the landing page with the response data from the database
          const dbUpdatedLandingPage = {
            ...updatedLandingPage,
            sections: response.data.sections,
            updatedAt: new Date()
          }
          
          setGeneratedLandingPage(dbUpdatedLandingPage)
          
          // Update localStorage with the database response
          localStorage.setItem('latestLandingPage', JSON.stringify({
            ...dbUpdatedLandingPage,
            lastUpdated: Date.now()
          }))
        } else {
          throw new Error(response.error || 'Failed to save sections to database')
        }
      } else {
      }
    } catch (error) {
      // Still update local state even if database save fails
      // The user can try to save again later
      throw error
    }
  }

  // Helper function to render section components for HTML download
  const renderSectionComponentsForHTML = (components: any) => {
    if (!components || typeof components !== 'object' || Object.keys(components).length === 0) {
      return '<div class="no-components">No components available</div>'
    }

    let html = '<div class="section-components">'
    
    // Define component types with their rendering logic
    const componentTypes = [
      { key: 'title', label: 'Title', icon: '📝', className: 'component-title' },
      { key: 'subtitle', label: 'Subtitle', icon: '📄', className: 'component-subtitle' },
      { key: 'content', label: 'Content', icon: '📋', className: 'component-content' },
      { key: 'buttons', label: 'Buttons', icon: '🔘', className: 'component-buttons' },
      { key: 'images', label: 'Images', icon: '🖼️', className: 'component-images' },
      { key: 'links', label: 'Links', icon: '🔗', className: 'component-links' },
      { key: 'messages', label: 'Messages', icon: '💬', className: 'component-messages' },
      { key: 'items', label: 'Items', icon: '📋', className: 'component-items' },
      { key: 'forms', label: 'Forms', icon: '📝', className: 'component-forms' },
      { key: 'ctas', label: 'CTAs', icon: '🎯', className: 'component-ctas' }
    ]

    componentTypes.forEach(({ key, label, icon, className }) => {
      const value = components[key]
      if (!value) return

      html += `<div class="component-group ${className}">`
      html += `<div class="component-header">`
      html += `<span class="component-icon">${icon}</span>`
      html += `<span class="component-label">${label}</span>`
      html += `</div>`
      html += `<div class="component-content">`

      if (Array.isArray(value)) {
        value.forEach((item: any, idx: number) => {
          if (typeof item === 'object' && item !== null) {
            html += `<div class="component-item">`
            
            // Handle different object structures
            if (item.title) {
              html += `<div class="item-title">${String(item.title).replace(/"/g, '&quot;')}</div>`
            }
            if (item.content) {
              html += `<div class="item-content">${String(item.content).replace(/"/g, '&quot;')}</div>`
            }
            if (item.description) {
              html += `<div class="item-description">${String(item.description).replace(/"/g, '&quot;')}</div>`
            }
            if (item.author) {
              html += `<div class="item-author">— ${String(item.author).replace(/"/g, '&quot;')}</div>`
            }
            if (item.role) {
              html += `<div class="item-role">${String(item.role).replace(/"/g, '&quot;')}</div>`
            }
            if (item.plan_name) {
              html += `<div class="item-plan">${String(item.plan_name).replace(/"/g, '&quot;')} - ${String(item.users || '').replace(/"/g, '&quot;')} - ${String(item.price || '').replace(/"/g, '&quot;')}</div>`
            }
            if (item.type) {
              html += `<div class="item-type">Type: ${String(item.type).replace(/"/g, '&quot;')}</div>`
            }
            if (item.features && Array.isArray(item.features)) {
              html += `<div class="item-features">`
              item.features.forEach((feature: any) => {
                html += `<div class="feature-item">• ${String(feature).replace(/"/g, '&quot;')}</div>`
              })
              html += `</div>`
            }
            if (item.buttons && Array.isArray(item.buttons)) {
              html += `<div class="item-buttons">`
              item.buttons.forEach((btn: any) => {
                html += `<span class="button-tag">${String(btn).replace(/"/g, '&quot;')}</span>`
              })
              html += `</div>`
            }
            if (item.question) {
              html += `<div class="item-question">Q: ${String(item.question).replace(/"/g, '&quot;')}</div>`
            }
            if (item.answer) {
              html += `<div class="item-answer">A: ${String(item.answer).replace(/"/g, '&quot;')}</div>`
            }
            if (item.url || item.src) {
              html += `<div class="item-url">URL: ${String(item.url || item.src).replace(/"/g, '&quot;')}</div>`
            }
            if (item.alt) {
              html += `<div class="item-alt">Alt: ${String(item.alt).replace(/"/g, '&quot;')}</div>`
            }
            
            html += `</div>`
          } else {
            // Handle simple strings
            html += `<div class="component-item simple">${String(item).replace(/"/g, '&quot;')}</div>`
          }
        })
      } else if (typeof value === 'string') {
        html += `<div class="component-item simple">${String(value).replace(/"/g, '&quot;')}</div>`
      } else if (typeof value === 'object' && value !== null) {
        html += `<div class="component-item">`
        if (value.title) {
          html += `<div class="item-title">${String(value.title).replace(/"/g, '&quot;')}</div>`
        }
        if (value.content) {
          html += `<div class="item-content">${String(value.content).replace(/"/g, '&quot;')}</div>`
        }
        if (value.description) {
          html += `<div class="item-description">${String(value.description).replace(/"/g, '&quot;')}</div>`
        }
        html += `</div>`
      }

      html += `</div></div>`
    })

    html += '</div>'
    return html
  }

  const handleDownload = async () => {
    setIsDownloading(true)
    try {
      // Get the generated landing page data from localStorage
      const savedData = localStorage.getItem('latestLandingPage')
      if (!savedData) {
        throw new Error('No generated landing page found')
      }

      const landingPageData = JSON.parse(savedData)
      
      // Create HTML content with the same beautiful design as page.tsx
      const htmlContent = `<!DOCTYPE html>
<html lang="en">
<head>
    <meta charset="UTF-8" />
    <meta name="viewport" content="width=device-width, initial-scale=1.0" />
    <title>${landingPageData.title || landingPageData.businessName || 'Landing Page'}</title>
    <link href="https://fonts.googleapis.com/css2?family=Inter:wght@300;400;500;600;700;800;900&display=swap" rel="stylesheet">
    <style>
        * {
            margin: 0;
            padding: 0;
            box-sizing: border-box;
        }

        body {
            font-family: 'Inter', sans-serif;
            line-height: 1.6;
            background: linear-gradient(135deg, #000000 0%, #333333 100%);
            min-height: 100vh;
            color: #333;
            margin: 0;
            padding: 0;
            overflow-x: hidden;
        }

        .main-container {
            width: 100vw;
            min-height: 100vh;
            background: white;
            display: flex;
            flex-direction: column;
        }

        /* Header Styles */
        header {
            background: linear-gradient(135deg, #000000 0%, #333333 100%);
            color: white;
            padding: 2rem 2rem;
            position: relative;
            overflow: hidden;
            flex: 0 0 auto;
            display: flex;
            align-items: center;
            justify-content: center;
        }

        header::before {
            content: '';
            position: absolute;
            top: 0;
            left: 0;
            right: 0;
            bottom: 0;
            background: url('data:image/svg+xml,<svg xmlns="http://www.w3.org/2000/svg" viewBox="0 0 100 100"><defs><pattern id="grain" width="100" height="100" patternUnits="userSpaceOnUse"><circle cx="50" cy="50" r="1" fill="white" opacity="0.1"/></pattern></defs><rect width="100" height="100" fill="url(%23grain)"/></svg>');
            opacity: 0.3;
        }

        .business-name {
            font-size: 2.5rem;
            font-weight: 700;
            text-shadow: 0 2px 4px rgba(0,0,0,0.3);
            letter-spacing: -0.01em;
            line-height: 1.2;
            text-align: center;
            position: relative;
            z-index: 2;
        }

        /* Business Details Section */
        .business-details-section {
            margin-bottom: 3rem;
            max-width: 1200px;
            margin-left: auto;
            margin-right: auto;
        }

        .business-details-card {
            background: linear-gradient(135deg, #ffffff 0%, #f8fafc 100%);
            border-radius: 16px;
            padding: 1.5rem;
            box-shadow: 0 6px 20px rgba(0, 0, 0, 0.06);
            border: 1px solid rgba(102, 126, 234, 0.1);
            position: relative;
            overflow: hidden;
        }

        .business-details-card::before {
            content: '';
            position: absolute;
            top: 0;
            left: 0;
            right: 0;
            height: 4px;
            background: linear-gradient(90deg, #000000, #333333);
        }

        .business-details-header {
            display: flex;
            align-items: center;
            gap: 0.75rem;
            margin-bottom: 1.5rem;
            padding-bottom: 1rem;
            border-bottom: 2px solid #f1f5f9;
        }

        .business-icon {
            width: 40px;
            height: 40px;
            background: linear-gradient(135deg, #000000, #333333);
            border-radius: 10px;
            display: flex;
            align-items: center;
            justify-content: center;
            color: white;
            box-shadow: 0 3px 12px rgba(102, 126, 234, 0.3);
        }

        .business-details-title {
            font-size: 1.4rem;
            font-weight: 700;
            color: #2d3748;
            margin: 0;
        }

        .business-info-grid {
            display: grid;
            grid-template-columns: repeat(auto-fit, minmax(250px, 1fr));
            gap: 1rem;
        }

        .info-item {
            background: white;
            border-radius: 10px;
            padding: 1rem;
            border: 1px solid #e2e8f0;
            transition: all 0.3s ease;
            position: relative;
            overflow: hidden;
        }

        .info-item::before {
            content: '';
            position: absolute;
            top: 0;
            left: 0;
            right: 0;
            height: 3px;
            background: linear-gradient(90deg, #000000, #333333);
            transform: scaleX(0);
            transition: transform 0.3s ease;
        }

        .info-item:hover {
            transform: translateY(-2px);
            box-shadow: 0 8px 25px rgba(0, 0, 0, 0.1);
            border-color: #000000;
        }

        .info-item:hover::before {
            transform: scaleX(1);
        }

        .info-label {
            font-size: 0.875rem;
            font-weight: 600;
            color: #64748b;
            text-transform: uppercase;
            letter-spacing: 0.05em;
            margin-bottom: 0.5rem;
        }

        .info-value {
            font-size: 1.1rem;
            font-weight: 500;
            color: #2d3748;
            line-height: 1.5;
        }

        .info-value.brand-tone {
            display: inline-block;
            background: linear-gradient(135deg, #000000, #333333);
            color: white;
            padding: 0.25rem 0.75rem;
            border-radius: 20px;
            font-size: 0.875rem;
            font-weight: 600;
            text-transform: capitalize;
        }

        .info-item.clickable {
            cursor: pointer;
            transition: all 0.3s ease;
            display: flex;
            flex-direction: column;
            justify-content: center;
            align-items: center;
            text-align: center;
            min-height: 80px;
        }

        .info-item.clickable:hover {
            transform: translateY(-4px);
            box-shadow: 0 12px 30px rgba(102, 126, 234, 0.2);
            border-color: #000000;
        }

        .info-item.clickable:hover::before {
            transform: scaleX(1);
        }

        .info-item.clickable .info-label {
            font-size: 1rem;
            font-weight: 600;
            color: #2d3748;
            margin-bottom: 0.5rem;
        }

        .click-hint {
            font-size: 0.75rem;
            color: #000000;
            font-weight: 500;
            opacity: 0;
            transition: opacity 0.3s ease;
            display: flex;
            align-items: center;
            gap: 0.25rem;
        }

        .click-hint::before {
            content: '👆';
            font-size: 0.875rem;
        }

        .info-item.clickable:hover .click-hint {
            opacity: 1;
        }

        /* Main Content */
        .content-section {
            padding: 6rem 3rem;
            background: #fafbfc;
            flex: 1;
            min-height: 50vh;
        }

        .sections-grid {
            display: grid;
            grid-template-columns: repeat(3, 1fr);
            gap: 2rem;
            max-width: 1200px;
            margin: 0 auto;
            animation: gridFadeIn 1s ease-out;
        }

        @keyframes gridFadeIn {
            0% {
                opacity: 0;
                transform: translateY(20px);
            }
            100% {
                opacity: 1;
                transform: translateY(0);
            }
        }

        /* Card Styles */
        .section-card {
            background: white;
            border-radius: 16px;
            padding: 1.5rem;
            box-shadow: 0 8px 25px rgba(0,0,0,0.08);
            transition: all 0.4s cubic-bezier(0.175, 0.885, 0.32, 1.275);
            border: 1px solid rgba(255,255,255,0.2);
            position: relative;
            overflow: hidden;
            animation: cardSlideIn 0.8s ease-out forwards;
            opacity: 0;
            transform: translateY(40px) scale(0.95);
            height: 180px; /* Optimized height */
            display: flex;
            flex-direction: column;
            justify-content: space-between;
            align-items: center;
            cursor: pointer;
            text-align: center;
        }

        .section-card::before {
            content: '';
            position: absolute;
            top: 0;
            left: 0;
            right: 0;
            height: 4px;
            background: linear-gradient(90deg, #000000, #333333);
            transform: scaleX(0);
            transform-origin: left;
            transition: transform 0.3s ease;
        }

        .section-card::after {
            content: '';
            position: absolute;
            top: 0;
            left: 0;
            right: 0;
            bottom: 0;
            background: linear-gradient(135deg, rgba(102, 126, 234, 0.05), rgba(118, 75, 162, 0.05));
            opacity: 0;
            transition: opacity 0.3s ease;
            z-index: 1;
        }

        .section-card:hover {
            transform: translateY(-8px) scale(1.02);
            box-shadow: 0 20px 40px rgba(102, 126, 234, 0.15);
            background: linear-gradient(135deg, #f8fafc, #ffffff);
        }

        .section-card:hover::before {
            transform: scaleX(1);
        }

        .section-card:hover::after {
            opacity: 1;
        }

        .section-card:active {
            transform: translateY(-4px) scale(0.98);
            transition: all 0.1s ease;
        }

        @keyframes cardSlideIn {
            0% {
                opacity: 0;
                transform: translateY(40px) scale(0.95) rotateX(10deg);
            }
            50% {
                opacity: 0.7;
                transform: translateY(20px) scale(0.98) rotateX(5deg);
            }
            100% {
                opacity: 1;
                transform: translateY(0) scale(1) rotateX(0deg);
            }
        }

        @keyframes iconPulse {
            0%, 100% {
                transform: scale(1);
            }
            50% {
                transform: scale(1.05);
            }
        }

        /* Icon Styles */
        .section-icon {
            width: 50px;
            height: 50px;
            background: linear-gradient(135deg, #000000, #333333);
            border-radius: 12px;
            display: flex;
            align-items: center;
            justify-content: center;
            margin: 0 auto 0.75rem;
            color: white;
            font-size: 1.2rem;
            font-weight: 700;
            box-shadow: 0 4px 15px rgba(102, 126, 234, 0.3);
            position: relative;
            transition: all 0.3s cubic-bezier(0.175, 0.885, 0.32, 1.275);
            animation: iconPulse 2s ease-in-out infinite;
            flex-shrink: 0;
        }

        .section-icon::after {
            content: '';
            position: absolute;
            inset: -2px;
            background: linear-gradient(135deg, #000000, #333333);
            border-radius: 22px;
            z-index: -1;
            opacity: 0.2;
            filter: blur(8px);
            transition: all 0.3s ease;
        }

        .section-card:hover .section-icon {
            transform: scale(1.1) rotate(5deg);
            box-shadow: 0 10px 30px rgba(102, 126, 234, 0.4);
            animation: none;
        }

        .section-card:hover .section-icon::after {
            opacity: 0.4;
            filter: blur(12px);
        }

        /* Typography */
        .section-title {
            font-size: 1.1rem;
            font-weight: 600;
            color: #2d3748;
            text-align: center;
            margin-bottom: 0.5rem;
            line-height: 1.2;
            transition: all 0.3s ease;
            position: relative;
            z-index: 2;
            padding: 0 0.5rem;
            word-wrap: break-word;
            overflow: hidden;
            display: -webkit-box;
            -webkit-line-clamp: 2;
            -webkit-box-orient: vertical;
        }

        .section-card:hover .section-title {
            color: #000000;
            transform: translateY(-2px);
        }

        .section-card-header {
            display: flex;
            flex-direction: column;
            align-items: center;
            flex-shrink: 0;
        }

        .section-card-content {
            display: flex;
            flex-direction: column;
            justify-content: center;
            flex: 1;
            width: 100%;
        }

        .section-content {
            font-size: 0.85rem;
            color: #64748b;
            text-align: center;
            line-height: 1.4;
            position: relative;
            z-index: 2;
            margin-top: 0.75rem;
            max-width: 100%;
            overflow: hidden;
            display: -webkit-box;
            -webkit-line-clamp: 2;
            -webkit-box-orient: vertical;
            padding: 0 0.5rem;
            word-wrap: break-word;
        }

        /* Section Content Modal Styles */
        .section-modal {
            position: fixed;
            top: 0;
            left: 0;
            right: 0;
            bottom: 0;
            background: rgba(0, 0, 0, 0.8);
            display: flex;
            align-items: center;
            justify-content: center;
            z-index: 1000;
            padding: 2rem;
            backdrop-filter: blur(8px);
        }

        .section-modal-content {
            background: white;
            border-radius: 24px;
            padding: 3rem;
            max-width: 800px;
            width: 100%;
            max-height: 80vh;
            overflow-y: auto;
            box-shadow: 0 25px 50px rgba(0, 0, 0, 0.3);
            position: relative;
            animation: modalSlideIn 0.3s ease-out;
        }

        @keyframes modalSlideIn {
            from {
                opacity: 0;
                transform: translateY(-20px) scale(0.95);
            }
            to {
                opacity: 1;
                transform: translateY(0) scale(1);
            }
        }

        .section-modal-header {
            display: flex;
            align-items: center;
            justify-content: space-between;
            margin-bottom: 2rem;
            padding-bottom: 1.5rem;
            border-bottom: 2px solid #f1f5f9;
        }

        .section-modal-title {
            font-size: 2rem;
            font-weight: 700;
            color: #2d3748;
            display: flex;
            align-items: center;
            gap: 1rem;
        }

        .section-modal-icon {
            width: 60px;
            height: 60px;
            background: linear-gradient(135deg, #000000, #333333);
            border-radius: 16px;
            display: flex;
            align-items: center;
            justify-content: center;
            color: white;
            font-size: 1.5rem;
            font-weight: 700;
        }

        .close-button {
            background: #f1f5f9;
            border: none;
            border-radius: 50%;
            width: 40px;
            height: 40px;
            display: flex;
            align-items: center;
            justify-content: center;
            cursor: pointer;
            font-size: 1.2rem;
            color: #64748b;
            transition: all 0.2s ease;
        }

        .close-button:hover {
            background: #e2e8f0;
            color: #475569;
        }

        .section-modal-body {
            font-size: 1.1rem;
            line-height: 1.8;
            color: #4a5568;
            margin-bottom: 2rem;
        }

        .section-main-content {
            margin-bottom: 2rem;
            padding: 1rem;
            background: #f8fafc;
            border-radius: 8px;
            border-left: 4px solid #000000;
        }

        .section-components-modal {
            margin-top: 2rem;
        }

        .section-components-modal h4 {
            color: #2d3748;
            margin-bottom: 1rem;
            padding-bottom: 0.5rem;
            border-bottom: 2px solid #e2e8f0;
        }

        .component-section {
            margin-bottom: 1.5rem;
            padding: 1rem;
            background: #f9fafb;
            border-radius: 8px;
            border: 1px solid #e5e7eb;
        }

        .component-section h5 {
            color: #374151;
            margin-bottom: 0.75rem;
            font-size: 1rem;
            font-weight: 600;
        }

        .component-item-modal {
            background: white;
            border: 1px solid #e5e7eb;
            border-radius: 6px;
            padding: 0.75rem;
            margin-bottom: 0.5rem;
            font-size: 0.9rem;
            line-height: 1.5;
        }

        .component-item-modal.simple {
            background: #f3f4f6;
            color: #374151;
        }

        .component-item-modal strong {
            color: #1f2937;
            font-weight: 600;
        }

        .component-item-modal em {
            color: #6b7280;
            font-style: italic;
        }

        .component-item-modal small {
            color: #9ca3af;
            font-size: 0.8rem;
        }

        .component-item-modal ul {
            margin: 0.5rem 0;
            padding-left: 1.5rem;
        }

        .component-item-modal li {
            margin-bottom: 0.25rem;
        }

        .button-tag-modal {
            background: #dbeafe;
            color: #1e40af;
            padding: 0.25rem 0.5rem;
            border-radius: 4px;
            font-size: 0.8rem;
            font-weight: 500;
            margin-right: 0.5rem;
            margin-bottom: 0.25rem;
            display: inline-block;
        }

        .section-modal-footer {
            display: flex;
            justify-content: space-between;
            align-items: center;
            padding-top: 1.5rem;
            border-top: 2px solid #f1f5f9;
        }

        .copy-button {
            background: #f1f5f9;
            border: none;
            border-radius: 8px;
            padding: 8px 12px;
            display: flex;
            align-items: center;
            gap: 6px;
            cursor: pointer;
            font-size: 0.9rem;
            color: #64748b;
            transition: all 0.2s ease;
            font-weight: 500;
        }

        .copy-button:hover {
            background: #e2e8f0;
            color: #475569;
            transform: translateY(-1px);
        }

        .copy-button.copied {
            background: #dcfce7;
            color: #166534;
        }

        .copy-icon {
            width: 16px;
            height: 16px;
        }

        /* Empty State */
        .empty-state {
            text-align: center;
            padding: 6rem 3rem;
            background: white;
            border-radius: 24px;
            box-shadow: 0 15px 40px rgba(0,0,0,0.1);
            min-height: 400px;
            display: flex;
            flex-direction: column;
            justify-content: center;
            align-items: center;
        }

        .empty-icon {
            width: 120px;
            height: 120px;
            background: linear-gradient(135deg, #e2e8f0, #cbd5e0);
            border-radius: 50%;
            display: flex;
            align-items: center;
            justify-content: center;
            margin: 0 auto 2.5rem;
            font-size: 3rem;
            color: #a0aec0;
        }

        .empty-title {
            font-size: 2rem;
            font-weight: 700;
            color: #2d3748;
            margin-bottom: 1.5rem;
        }

        .empty-description {
            font-size: 1.2rem;
            color: #718096;
            max-width: 500px;
            margin: 0 auto;
            line-height: 1.6;
        }

        /* Responsive Design */
        @media (max-width: 1200px) {
            .sections-grid {
                grid-template-columns: repeat(3, 1fr);
                gap: 1.5rem;
                max-width: 1000px;
            }
        }

        @media (max-width: 768px) {
            header {
                padding: 1.5rem 1.5rem;
            }
            
            .business-name {
                font-size: 2rem;
            }
            
            .content-section {
                padding: 4rem 2rem;
            }

            .business-details-section {
                margin-bottom: 2rem;
            }

            .business-details-card {
                padding: 1.25rem;
            }

            .business-details-title {
                font-size: 1.25rem;
            }

            .business-info-grid {
                grid-template-columns: 1fr;
                gap: 0.75rem;
            }

            .info-item {
                padding: 0.875rem;
            }
            
            .sections-grid {
                grid-template-columns: repeat(2, 1fr);
                gap: 1.5rem;
            }
            
            .section-card {
                padding: 1.25rem;
                height: 160px; /* Reduced height for tablet */
            }
            
            .section-icon {
                width: 45px;
                height: 45px;
                font-size: 1.1rem;
                margin-bottom: 0.5rem;
            }
            
            .section-title {
                font-size: 1.1rem;
            }
        }

        @media (max-width: 480px) {
            header {
                padding: 1.5rem 1rem;
            }
            
            .business-name {
                font-size: 1.8rem;
            }
            
            .content-section {
                padding: 3rem 1.5rem;
            }

            .business-details-card {
                padding: 1rem;
            }

            .business-details-header {
                flex-direction: column;
                text-align: center;
                gap: 0.5rem;
            }

            .business-details-title {
                font-size: 1.1rem;
            }

            .info-item {
                padding: 0.75rem;
            }

            .info-label {
                font-size: 0.75rem;
            }

            .info-value {
                font-size: 1rem;
            }
            
            .sections-grid {
                grid-template-columns: 1fr;
                gap: 1rem;
            }
            
            .section-card {
                padding: 1rem;
                height: 140px; /* Reduced height for mobile */
            }
            
            .section-icon {
                width: 40px;
                height: 40px;
                font-size: 1rem;
                margin-bottom: 0.5rem;
            }
            
            .section-title {
                font-size: 1rem;
            }
        }


        /* Animation delays for staggered effect */
        .section-card:nth-child(1) { animation-delay: 0.1s; }
        .section-card:nth-child(2) { animation-delay: 0.2s; }
        .section-card:nth-child(3) { animation-delay: 0.3s; }
        .section-card:nth-child(4) { animation-delay: 0.4s; }
        .section-card:nth-child(5) { animation-delay: 0.5s; }
        .section-card:nth-child(6) { animation-delay: 0.6s; }
        .section-card:nth-child(7) { animation-delay: 0.7s; }
        .section-card:nth-child(8) { animation-delay: 0.8s; }
        .section-card:nth-child(9) { animation-delay: 0.9s; }
        .section-card:nth-child(10) { animation-delay: 1.0s; }
        .section-card:nth-child(11) { animation-delay: 1.1s; }
        .section-card:nth-child(12) { animation-delay: 1.2s; }

        /* Special hover effects for different card positions */
        .section-card:nth-child(odd):hover {
            transform: translateY(-8px) scale(1.02) rotate(1deg);
        }

        .section-card:nth-child(even):hover {
            transform: translateY(-8px) scale(1.02) rotate(-1deg);
        }
    </style>
</head>
<body>
    <div class="main-container">
        <header>
            <h1 class="business-name">${landingPageData.businessName || 'Your Business'}</h1>
        </header>

        <div class="content-section">
            <!-- Business Details Section -->
            <div class="business-details-section">
                <div class="business-details-card">
                    <div class="business-details-header">
                        <div class="business-icon">
                            <svg width="24" height="24" viewBox="0 0 24 24" fill="none" stroke="currentColor" stroke-width="2">
                                <path d="M3 21h18"></path>
                                <path d="M5 21V7l8-4v18"></path>
                                <path d="M19 21V11l-6-4"></path>
                            </svg>
                        </div>
                        <h2 class="business-details-title">Business Information</h2>
                    </div>
                    <div class="business-details-content">
                        <div class="business-info-grid">
                            ${landingPageData.businessOverview ? `
                            <div class="info-item clickable" onclick="openBusinessModal('Business Overview', '${landingPageData.businessOverview.replace(/'/g, "\\'")}')">
                                <div class="info-label">Business Overview</div>
                                <div class="click-hint">Click to view content</div>
                            </div>
                            ` : ''}
                            ${landingPageData.targetAudience ? `
                            <div class="info-item clickable" onclick="openBusinessModal('Target Audience', '${landingPageData.targetAudience.replace(/'/g, "\\'")}')">
                                <div class="info-label">Target Audience</div>
                                <div class="click-hint">Click to view content</div>
                            </div>
                            ` : ''}
                            ${landingPageData.brandTone ? `
                            <div class="info-item">
                                <div class="info-label">Brand Tone</div>
                                <div class="info-value brand-tone">${landingPageData.brandTone}</div>
                            </div>
                            ` : ''}
                        </div>
                    </div>
                </div>
            </div>

            <!-- Sections Grid -->
            <div class="sections-grid">
                ${landingPageData.sections && landingPageData.sections.length > 0 ? landingPageData.sections.map((section: any, index: number) => {
                    let icon = (section.title || section.name) ? (section.title || section.name).charAt(0).toUpperCase() : 'S';
                    let sectionType = section.type || 'section';
                    
                    // Render section components if available
                    const componentsHTML = section.components ? renderSectionComponentsForHTML(section.components) : '';
                    
                    return `
                    <div class="section-card" onclick="openSectionModal(${JSON.stringify(section).replace(/"/g, '&quot;')})">
                        <div class="section-card-header">
                            <div class="section-icon">${icon}</div>
                            <h2 class="section-title">${section.title || section.name || 'Section Title'}</h2>
                        </div>
                        <div class="section-card-content">
                            <div class="section-content">${section.content ? section.content.substring(0, 60) + (section.content.length > 60 ? '...' : '') : 'Click to view content'}</div>
                        </div>
                    </div>
                    `;
                }).join('') : `
                    <div class="empty-state">
                        <div class="empty-icon">📄</div>
                        <h2 class="empty-title">No Sections Available</h2>
                        <p class="empty-description">This landing page doesn't have any sections yet. Add sections to showcase your services and content.</p>
                    </div>
                `}
            </div>
        </div>
    </div>

    <!-- Section Content Modal -->
    <div id="sectionModal" class="section-modal" style="display: none;">
        <div class="section-modal-content">
            <div class="section-modal-header">
                <div class="section-modal-title">
                    <div class="section-modal-icon" id="modalIcon">S</div>
                    <span id="modalTitle">Section Title</span>
                </div>
                <button class="close-button" onclick="closeSectionModal()">×</button>
            </div>
            <div class="section-modal-body" id="modalContent">
                Section content will appear here...
            </div>
            <div class="section-modal-footer">
                <span style="color: #64748b; font-size: 0.9rem;">Click outside or press Escape to close</span>
                <button class="copy-button" onclick="copySectionContent()">
                    <svg class="copy-icon" fill="none" stroke="currentColor" viewBox="0 0 24 24">
                        <path stroke-linecap="round" stroke-linejoin="round" stroke-width="2" d="M8 16H6a2 2 0 01-2-2V6a2 2 0 012-2h8a2 2 0 012 2v2m-6 12h8a2 2 0 002-2v-8a2 2 0 00-2-2h-8a2 2 0 00-2 2v8a2 2 0 002 2z"></path>
                    </svg>
                    <span class="copy-text">Copy Content</span>
                </button>
            </div>
        </div>
    </div>

    <!-- Business Details Modal -->
    <div id="businessModal" class="section-modal" style="display: none;">
        <div class="section-modal-content">
            <div class="section-modal-header">
                <div class="section-modal-title">
                    <div class="section-modal-icon" id="businessModalIcon">🏢</div>
                    <span id="businessModalTitle">Business Details</span>
                </div>
                <button class="close-button" onclick="closeBusinessModal()">×</button>
            </div>
            <div class="section-modal-body" id="businessModalContent">
                Business content will appear here...
            </div>
            <div class="section-modal-footer">
                <span style="color: #64748b; font-size: 0.9rem;">Click outside or press Escape to close</span>
                <button class="copy-button" onclick="copyBusinessContent()">
                    <svg class="copy-icon" fill="none" stroke="currentColor" viewBox="0 0 24 24">
                        <path stroke-linecap="round" stroke-linejoin="round" stroke-width="2" d="M8 16H6a2 2 0 01-2-2V6a2 2 0 012-2h8a2 2 0 012 2v2m-6 12h8a2 2 0 002-2v-8a2 2 0 00-2-2h-8a2 2 0 00-2 2v8a2 2 0 002 2z"></path>
                    </svg>
                    <span class="copy-text">Copy Content</span>
                </button>
            </div>
        </div>
    </div>

    <script>
        function openSectionModal(section) {
            const modal = document.getElementById('sectionModal');
            const modalIcon = document.getElementById('modalIcon');
            const modalTitle = document.getElementById('modalTitle');
            const modalContent = document.getElementById('modalContent');
            
            // Set modal content
            modalIcon.textContent = (section.title || section.name) ? (section.title || section.name).charAt(0).toUpperCase() : 'S';
            modalTitle.textContent = section.title || section.name || 'Section Title';
            
            // Build content with components
            let contentHTML = '';
            
            // Add main content
            if (section.content) {
                contentHTML += '<div class="section-main-content">' + section.content + '</div>';
            }
            
            // Add components if available
            if (section.components && typeof section.components === 'object') {
                contentHTML += '<div class="section-components-modal">';
                contentHTML += '<h4>Section Components:</h4>';
                
                // Render components similar to the main page
                Object.entries(section.components).forEach(([key, value]) => {
                    if (!value) return;
                    
                    const componentLabels = {
                        title: 'Title',
                        subtitle: 'Subtitle', 
                        content: 'Content',
                        buttons: 'Buttons',
                        images: 'Images',
                        links: 'Links',
                        messages: 'Messages',
                        items: 'Items',
                        forms: 'Forms',
                        ctas: 'CTAs'
                    };
                    
                    contentHTML += '<div class="component-section">';
                    contentHTML += '<h5>' + (componentLabels[key] || key) + ':</h5>';
                    
                    if (Array.isArray(value)) {
                        value.forEach((item, idx) => {
                            if (typeof item === 'object' && item !== null) {
                                contentHTML += '<div class="component-item-modal">';
                                if (item.title) contentHTML += '<strong>' + item.title + '</strong><br>';
                                if (item.content) contentHTML += item.content + '<br>';
                                if (item.description) contentHTML += '<em>' + item.description + '</em><br>';
                                if (item.author) contentHTML += '<small>— ' + item.author + '</small><br>';
                                if (item.role) contentHTML += '<small>' + item.role + '</small><br>';
                                if (item.plan_name) contentHTML += '<strong>' + item.plan_name + '</strong> - ' + (item.users || '') + ' - ' + (item.price || '') + '<br>';
                                if (item.type) contentHTML += '<small>Type: ' + item.type + '</small><br>';
                                if (item.features && Array.isArray(item.features)) {
                                    contentHTML += '<ul>';
                                    item.features.forEach(feature => {
                                        contentHTML += '<li>' + feature + '</li>';
                                    });
                                    contentHTML += '</ul>';
                                }
                                if (item.buttons && Array.isArray(item.buttons)) {
                                    item.buttons.forEach(btn => {
                                        contentHTML += '<span class="button-tag-modal">' + btn + '</span> ';
                                    });
                                    contentHTML += '<br>';
                                }
                                if (item.question) contentHTML += '<strong>Q: ' + item.question + '</strong><br>';
                                if (item.answer) contentHTML += 'A: ' + item.answer + '<br>';
                                if (item.url || item.src) contentHTML += '<small>URL: ' + (item.url || item.src) + '</small><br>';
                                if (item.alt) contentHTML += '<small>Alt: ' + item.alt + '</small><br>';
                                contentHTML += '</div>';
                            } else {
                                contentHTML += '<div class="component-item-modal simple">' + item + '</div>';
                            }
                        });
                    } else if (typeof value === 'string') {
                        contentHTML += '<div class="component-item-modal simple">' + value + '</div>';
                    } else if (typeof value === 'object' && value !== null) {
                        contentHTML += '<div class="component-item-modal">';
                        if (value.title) contentHTML += '<strong>' + value.title + '</strong><br>';
                        if (value.content) contentHTML += value.content + '<br>';
                        if (value.description) contentHTML += '<em>' + value.description + '</em><br>';
                        contentHTML += '</div>';
                    }
                    
                    contentHTML += '</div>';
                });
                
                contentHTML += '</div>';
            }
            
            // Set the content
            if (contentHTML) {
                modalContent.innerHTML = contentHTML;
            } else {
                modalContent.textContent = 'No content available for this section.';
            }
            
            // Show modal
            modal.style.display = 'flex';
            document.body.style.overflow = 'hidden';
        }
        
        function closeSectionModal() {
            const modal = document.getElementById('sectionModal');
            modal.style.display = 'none';
            document.body.style.overflow = 'auto';
        }
        
        function copySectionContent() {
            const modalContent = document.getElementById('modalContent');
            const copyButton = document.querySelector('.copy-button');
            const copyText = document.querySelector('.copy-text');
            
            if (modalContent && copyButton && copyText) {
                const content = modalContent.textContent || modalContent.innerText;
                
                // Copy to clipboard
                navigator.clipboard.writeText(content).then(() => {
                    // Show success state
                    copyButton.classList.add('copied');
                    copyText.textContent = 'Copied!';
                    
                    // Reset after 2 seconds
                    setTimeout(() => {
                        copyButton.classList.remove('copied');
                        copyText.textContent = 'Copy Content';
                    }, 2000);
                }).catch(err => {
                    // Fallback for older browsers
                    const textArea = document.createElement('textarea');
                    textArea.value = content;
                    document.body.appendChild(textArea);
                    textArea.select();
                    try {
                        document.execCommand('copy');
                        copyButton.classList.add('copied');
                        copyText.textContent = 'Copied!';
                        setTimeout(() => {
                            copyButton.classList.remove('copied');
                            copyText.textContent = 'Copy Content';
                        }, 2000);
                    } catch (fallbackErr) {
                        copyText.textContent = 'Copy Failed';
                        setTimeout(() => {
                            copyText.textContent = 'Copy Content';
                        }, 2000);
                    }
                    document.body.removeChild(textArea);
                });
            }
        }
        
        // Close modal when clicking outside
        document.getElementById('sectionModal').addEventListener('click', function(e) {
            if (e.target === this) {
                closeSectionModal();
            }
        });
        
        // Close modal with Escape key
        document.addEventListener('keydown', function(e) {
            if (e.key === 'Escape') {
                closeSectionModal();
                closeBusinessModal();
            }
        });

        // Business Modal Functions
        function openBusinessModal(title, content) {
            const modal = document.getElementById('businessModal');
            const modalIcon = document.getElementById('businessModalIcon');
            const modalTitle = document.getElementById('businessModalTitle');
            const modalContent = document.getElementById('businessModalContent');
            
            // Set modal content
            modalIcon.textContent = title === 'Business Overview' ? '📋' : '🎯';
            modalTitle.textContent = title;
            modalContent.textContent = content;
            
            // Show modal
            modal.style.display = 'flex';
            document.body.style.overflow = 'hidden';
        }
        
        function closeBusinessModal() {
            const modal = document.getElementById('businessModal');
            modal.style.display = 'none';
            document.body.style.overflow = 'auto';
        }
        
        function copyBusinessContent() {
            const modalContent = document.getElementById('businessModalContent');
            const copyButton = document.querySelector('#businessModal .copy-button');
            const copyText = document.querySelector('#businessModal .copy-text');
            
            if (modalContent && copyButton && copyText) {
                const content = modalContent.textContent || modalContent.innerText;
                
                // Copy to clipboard
                navigator.clipboard.writeText(content).then(() => {
                    // Show success state
                    copyButton.classList.add('copied');
                    copyText.textContent = 'Copied!';
                    
                    // Reset after 2 seconds
                    setTimeout(() => {
                        copyButton.classList.remove('copied');
                        copyText.textContent = 'Copy Content';
                    }, 2000);
                }).catch(err => {
                    // Fallback for older browsers
                    const textArea = document.createElement('textarea');
                    textArea.value = content;
                    document.body.appendChild(textArea);
                    textArea.select();
                    try {
                        document.execCommand('copy');
                        copyButton.classList.add('copied');
                        copyText.textContent = 'Copied!';
                        setTimeout(() => {
                            copyButton.classList.remove('copied');
                            copyText.textContent = 'Copy Content';
                        }, 2000);
                    } catch (fallbackErr) {
                        copyText.textContent = 'Copy Failed';
                        setTimeout(() => {
                            copyText.textContent = 'Copy Content';
                        }, 2000);
                    }
                    document.body.removeChild(textArea);
                });
            }
        }
        
        // Close business modal when clicking outside
        document.getElementById('businessModal').addEventListener('click', function(e) {
            if (e.target === this) {
                closeBusinessModal();
            }
        });
    </script>
</body>
</html>`

      // Create blob and download
      const blob = new Blob([htmlContent], { type: 'text/html' })
      const url = URL.createObjectURL(blob)
      
      const link = document.createElement('a')
      link.href = url
      link.download = `${(landingPageData.businessName || landingPageData.title || 'landing-page').replace(/[^a-z0-9]/gi, '-').toLowerCase()}-landing-page.html`
      document.body.appendChild(link)
      link.click()
      
      // Cleanup
      URL.revokeObjectURL(url)
      document.body.removeChild(link)
      
    } catch (error) {
      alert('Download failed. Please try again.')
    } finally {
      setIsDownloading(false)
    }
  }

  const getSectionIcon = (type: string | undefined) => {
    if (!type) {
      return '📝'
    }
    
    switch (type.toLowerCase()) {
      case 'hero':
        return '🎯'
      case 'features':
        return '⭐'
      case 'about':
        return 'ℹ️'
      case 'testimonials':
        return '💬'
      case 'cta':
        return '🚀'
      case 'contact':
        return '📞'
      case 'footer':
        return '📄'
      case 'header':
        return '📋'
      default:
        return '📝'
    }
  }

  const getSectionColor = (type: string | undefined) => {
    if (!type) {
      return 'bg-gradient-to-r from-gray-500 to-gray-700'
    }
    
    switch (type.toLowerCase()) {
      case 'hero':
        return 'bg-gradient-to-r from-blue-500 to-purple-600'
      case 'features':
        return 'bg-gradient-to-r from-green-500 to-teal-600'
      case 'about':
        return 'bg-gradient-to-r from-orange-500 to-red-600'
      case 'testimonials':
        return 'bg-gradient-to-r from-purple-500 to-pink-600'
      case 'cta':
        return 'bg-gradient-to-r from-red-500 to-orange-600'
      case 'contact':
        return 'bg-gradient-to-r from-indigo-500 to-blue-600'
      case 'footer':
        return 'bg-gradient-to-r from-gray-500 to-gray-700'
      case 'header':
        return 'bg-gradient-to-r from-slate-500 to-gray-600'
      default:
        return 'bg-gradient-to-r from-gray-400 to-gray-600'
    }
  }

  // Helper function to generate content from components structure
  const generateContentFromComponents = (components: any) => {
    if (!components || typeof components !== 'object') {
      return ''
    }

    const contentParts: string[] = []
    
    // Extract content from different component types
    Object.entries(components).forEach(([key, value]) => {
      if (Array.isArray(value)) {
        value.forEach((item: any) => {
          if (typeof item === 'string') {
            contentParts.push(item)
          } else if (typeof item === 'object' && item !== null) {
            const obj = item as any
            if (obj.title) contentParts.push(obj.title)
            if (obj.content) contentParts.push(obj.content)
            if (obj.description) contentParts.push(obj.description)
            if (obj.text) contentParts.push(obj.text)
          }
        })
      } else if (typeof value === 'string') {
        contentParts.push(value)
      } else if (typeof value === 'object' && value !== null) {
        const obj = value as any
        if (obj.title) contentParts.push(obj.title)
        if (obj.content) contentParts.push(obj.content)
        if (obj.description) contentParts.push(obj.description)
        if (obj.text) contentParts.push(obj.text)
      }
    })

    return contentParts.join(' ').trim() || 'Content generated from components'
  }

  return (
    <div className="max-w-6xl mx-auto space-y-6">
      {/* Generated Sections Results */}
      {generatedLandingPage && generatedLandingPage.sections && generatedLandingPage.sections.length > 0 ? (
        <div className="bg-white rounded-2xl md:shadow-xl md:border border-gray-200 overflow-hidden">
          {/* Header */}
          <div className="md:px-6 md:pt-6">
            <div className="flex md:items-center items-start md:justify-between justify-start md:flex-row flex-col">
              <div className="flex items-center space-x-4">
                <div className="w-12 h-12 md:bg-b12 rounded-xl flex items-center justify-center">
                  <FileText className="w-7 h-7 text-b2" />
                </div>
                <div>
                  <h4 className="text-lg font-bold">Generated Landing Page Sections</h4>
                  <p className="text-b2 text-sm">AI-generated content for your landing page</p>
                </div>
              </div>
              <Badge className="bg-b12 text-b2 border px-4 py-2 text-sm font-medium my-2 md:my-0">
                {generatedLandingPage.sections.length} Sections Generated
              </Badge>
            </div>
          </div>

          {/* Content */}
          <div className="md:p-8 p-2">
            <div className="space-y-6 max-h-[70vh] overflow-y-auto pr-2">
              {/* Section Counter and Search */}
              <div className="sticky top-0 bg-white/90 backdrop-blur-sm z-10 pb-4 border-b border-gray-200">
                <div className="flex items-center justify-between mb-4">
                  <h5 className="text-lg font-semibold text-gray-700">
                    All {generatedLandingPage.sections.length} Generated Sections
                  </h5>
                  <div className="hidden md:flex items-center space-x-2 text-sm text-gray-500">
                    <span>Scroll to view all sections</span>
                  </div>
                </div>
              </div>
              
              {generatedLandingPage.sections.map((section: any, index: number) => (
                <div key={section.id || index} className="group relative">
                  {/* Section Card */}
                  <div className="bg-gradient-to-br from-white to-gray-50 rounded-2xl border border-gray-200 hover:border-purple-300 transition-all duration-300 hover:shadow-lg overflow-hidden">
                    {/* Section Header */}
                    <div className="bg-gradient-to-r from-gray-50 to-gray-100 px-6 py-4 border-b border-gray-200">
                      <div className="flex items-center space-x-4 flex-wrap">
                        {/* Section Icon */}
                        <div className="relative">
                          <div className="w-14 h-14 rounded-2xl flex items-center justify-center text-black text-xl font-bold shadow-xl border-2 group-hover:scale-110 transition-transform duration-300">
                            {section.title || section.name ? String(section.title || section.name).charAt(0).toUpperCase() : 'S'}
                          </div>
                          <div className="absolute -top-2 -right-2 w-6 h-6 rounded-full flex items-center justify-center text-white text-xs bg-b8 font-bold shadow-lg border">
                            {index + 1}
                          </div>
                        </div>
                        
                        {/* Section Info */}
                        <div className="flex-1">
                          <h6 className="text-xl font-bold text-gray-800 group-hover:text-purple-700 transition-colors duration-200">
                            {String(section.title || section.name || `Section ${index + 1}`)}
                          </h6>
                          <p className="text-sm text-gray-500 mt-1">
                            {section.components && typeof section.components === 'object' 
                              ? `${Object.keys(section.components).length} components generated`
                              : 'No components available'
                            }
                          </p>
                        </div>
                        
                        {/* Status Indicator */}
                        <div className="flex items-center space-x-2">
                          <div className="w-3 h-3 bg-purple-500 rounded-full animate-pulse"></div>
                          <span className="text-sm text-gray-600 font-medium">Generated</span>
                        </div>
                      </div>
                    </div>
                    
                    {/* Section Components */}
                    <div className="md:p-6 p-3">
                      {section.components && typeof section.components === 'object' ? 
                        renderSectionComponents(section.components) : 
                        <div className="text-center py-8">
                          <div className="w-12 h-12 bg-gray-100 rounded-full flex items-center justify-center mx-auto mb-3">
                            <span className="text-gray-400 text-lg">📝</span>
                          </div>
                          <p className="text-sm text-gray-500 italic">No components available</p>
                        </div>
                      }
                    </div>
                  </div>
                </div>
              ))}
            </div>
          </div>
        </div>
      ) : (
        <div className="bg-white rounded-xl p-8 shadow-lg border border-gray-200">
          <div className="text-center">
            <div className="mx-auto w-16 h-16 bg-gray-100 rounded-full flex items-center justify-center mb-4">
              <AlertCircle className="w-8 h-8 text-gray-500" />
            </div>
            <h4 className="text-lg font-semibold text-gray-800 mb-2">No Generated Sections</h4>
            <p className="text-gray-600 mb-4">No generated sections are available at the moment.</p>
            <p className="text-sm text-gray-500">Please go back and generate the landing page first.</p>
          </div>
        </div>
      )}

      {/* Action Buttons */}
      {generatedLandingPage && generatedLandingPage.sections && generatedLandingPage.sections.length > 0 && (
        <div className="bg-white rounded-xl p-6 shadow-lg border border-gray-200">
          <div className="flex justify-center items-center md:flex-row flex-col md:space-x-2 md:space-y-0 space-y-2">
            {/* View All Sections Button */}
              <Button 
                onClick={() => setShowSectionsModal(true)}
                className="border bg-white px-4 py-2 text-b2 hover:bg-b2 hover:text-white transition-all duration-200"
              >
                <div className="flex items-center justify-center space-x-2">
                  <div className="w-6 h-6 bg-white bg-opacity-20 rounded-full flex items-center justify-center">
                    <Eye className="h-4 w-4" />
                  </div>
                  <span>View All {generatedLandingPage.sections.length} Sections</span>
                  <div className="w-6 h-6 bg-white bg-opacity-20 rounded-full flex items-center justify-center">
                    <ArrowRight className="h-4 w-4" />
                  </div>
                </div>
              </Button>
              <Button 
                onClick={handleDownload}
                disabled={isDownloading}
                className="border bg-white px-4 py-2 text-b2 hover:bg-b2 hover:text-white transition-all duration-200"
              >
                {isDownloading ? (
                  <>
                    <Loader2 className="h-4 w-4 mr-2 animate-spin" />
                    Preparing...
                  </>
                ) : (
                  <>
                    <Download className="h-4 w-4 mr-2" />
                    Download Landing Page
                  </>
                )}
              </Button>
          </div>
        </div>
      )}

      {/* Navigation Buttons */}
      <div className="flex justify-center space-x-4">
        <Button 
          variant="outline" 
          onClick={onBack}
          className="px-5 py-2 border bg-white hover:bg-b2 hover:text-white transition-all duration-200 font-medium"
        >
          ← Back to Preview
        </Button>
        <Button 
          onClick={async () => {
            // Ensure we're using the latest edited sections from localStorage
            const savedData = localStorage.getItem('latestLandingPage')
            if (savedData) {
              try {
                const latestData = JSON.parse(savedData)
                if (latestData.sections && Array.isArray(latestData.sections)) {
                  setGeneratedLandingPage(latestData)
                }
              } catch (error) {
              }
            }
            onNext()
          }}
          disabled={!generatedLandingPage || !generatedLandingPage.sections || generatedLandingPage.sections.length === 0}
          className="px-4 py-2 bg-b2 text-white hover:bg-b5 hover:text-white transition-all duration-200"
        >
          <CheckCircle className="h-4 w-4 mr-2" />
          Complete
        </Button>
      </div>

      {/* Sections Modal */}
      <GeneratedSectionsModal
        isOpen={showSectionsModal}
        onClose={() => setShowSectionsModal(false)}
        landingPage={generatedLandingPage}
        businessInfo={{
          businessName: generatedLandingPage?.businessName || 'Your Business',
          businessOverview: generatedLandingPage?.businessOverview || '',
          targetAudience: generatedLandingPage?.targetAudience || '',
          brandTone: generatedLandingPage?.brandTone || 'professional',
          websiteUrl: generatedLandingPage?.websiteUrl || ''
        }}
        isEditable={true}
        onSave={handleSectionsSave}
      />
    </div>
  )
}

const DownloadStep = ({ onBack, onNext }: { onBack: () => void; onNext: () => void }) => {
  const [isPreparing, setIsPreparing] = useState(false)
  const [downloadUrl, setDownloadUrl] = useState<string | null>(null)
  const [downloadFormat, setDownloadFormat] = useState<'html' | 'zip'>('html')
  const [downloadComplete, setDownloadComplete] = useState(false)

  const handleDownload = async () => {
    setIsPreparing(true)
    try {
      // Get the generated landing page data
      const savedData = localStorage.getItem('latestLandingPage')
      if (!savedData) {
        throw new Error('No generated landing page found')
      }

      const landingPageData = JSON.parse(savedData)
      
      if (downloadFormat === 'html') {
        // Create HTML file with embedded CSS and JS
        const htmlContent = landingPageData.completeHTML || `
<!DOCTYPE html>
<html lang="en">
<head>
    <meta charset="UTF-8">
    <meta name="viewport" content="width=device-width, initial-scale=1.0">
    <title>${landingPageData.meta?.title || landingPageData.title || 'Landing Page'}</title>
    <meta name="description" content="${landingPageData.meta?.description || ''}">
    <meta name="keywords" content="${landingPageData.meta?.keywords || ''}">
    <style>
        ${landingPageData.customCSS || ''}
    </style>
</head>
<body>
    ${landingPageData.sections?.map((section: any) => section.content).join('\n') || `
    <div class="container">
        <h1>${landingPageData.businessName || 'Your Business'}</h1>
        <p>${landingPageData.businessOverview || 'Professional services'}</p>
          </div>
    `}
    <script>
        ${landingPageData.customJS || ''}
    </script>
</body>
</html>`

        // Create blob and download
        const blob = new Blob([htmlContent], { type: 'text/html' })
        const url = URL.createObjectURL(blob)
        
        const link = document.createElement('a')
        link.href = url
        link.download = `${(landingPageData.meta?.title || landingPageData.businessName || 'landing-page').toLowerCase().replace(/\s+/g, '-')}.html`
        document.body.appendChild(link)
        link.click()
        document.body.removeChild(link)
        URL.revokeObjectURL(url)
        
        setDownloadUrl(url)
        setDownloadComplete(true)
      } else {
        // For ZIP format, we would need to create a zip file with HTML, CSS, and JS files
        // For now, just download the HTML file
        alert('ZIP download not yet implemented. Downloading HTML file instead.')
        handleDownload()
        return
      }
    } catch (error) {
      alert('Failed to prepare download. Please try again.')
    } finally {
      setIsPreparing(false)
    }
  }

  const handleDownloadFile = () => {
    if (downloadUrl) {
      const a = document.createElement('a')
      a.href = downloadUrl
      a.download = `landing-page.${downloadFormat}`
      document.body.appendChild(a)
      a.click()
      document.body.removeChild(a)
    }
  }

  return (
    <div className="text-center py-8 px-6">
      <div className="mx-auto w-20 h-20 bg-gradient-to-br from-blue-100 via-purple-100 to-pink-100 rounded-full flex items-center justify-center mb-6 shadow-xl">
        <Download className="w-10 h-10 text-blue-600" />
        </div>
      
      <h3 className="text-3xl font-bold bg-gradient-to-r from-blue-600 via-purple-600 to-pink-600 bg-clip-text text-transparent mb-4">
        Download Your Landing Page
      </h3>
      
      <p className="text-gray-600 mb-8 text-lg max-w-2xl mx-auto leading-relaxed">
        Your professional landing page is ready! Choose your preferred format and download it to use on your website.
      </p>

      <div className="max-w-lg mx-auto space-y-6">
        {/* Format Selection */}
        <div className="bg-white rounded-xl p-6 shadow-lg border border-gray-100">
          <h4 className="text-lg font-semibold text-gray-800 mb-4">Choose Download Format</h4>
          <div className="grid grid-cols-2 gap-3">
            <Button 
              variant={downloadFormat === 'html' ? 'default' : 'outline'}
              onClick={() => setDownloadFormat('html')}
              className={`h-12 ${downloadFormat === 'html' ? 'bg-gradient-to-r from-blue-500 to-blue-600 hover:from-blue-600 hover:to-blue-700' : ''}`}
            >
              <div className="text-center">
                <div className="font-semibold">HTML</div>
                <div className="text-xs opacity-75">Single file</div>
              </div>
            </Button>
            <Button 
              variant={downloadFormat === 'zip' ? 'default' : 'outline'}
              onClick={() => setDownloadFormat('zip')}
              className={`h-12 ${downloadFormat === 'zip' ? 'bg-gradient-to-r from-purple-500 to-purple-600 hover:from-purple-600 hover:to-purple-700' : ''}`}
            >
              <div className="text-center">
                <div className="font-semibold">ZIP</div>
                <div className="text-xs opacity-75">Multiple files</div>
              </div>
            </Button>
          </div>
        </div>

        <Button 
          onClick={handleDownload}
          disabled={isPreparing}
          className="w-full h-14 bg-gradient-to-r from-blue-500 via-purple-500 to-pink-500 hover:from-blue-600 hover:via-purple-600 hover:to-pink-600 text-white shadow-xl hover:shadow-2xl transition-all duration-300 transform hover:scale-105 text-lg font-semibold"
        >
          {isPreparing ? (
            <>
              <Loader2 className="h-5 w-5 mr-3 animate-spin" />
              Preparing Download...
            </>
          ) : (
            <>
              <Download className="h-5 w-5 mr-3" />
              Download Landing Page
            </>
          )}
        </Button>

      </div>

      {/* Navigation Buttons */}
      <div className="mt-8 flex justify-center space-x-4">
        <Button 
          variant="outline" 
          onClick={onBack}
          className="px-5 py-2 border bg-white hover:bg-b2 hover:text-white transition-all duration-200 font-medium"
        >
          ← Back to Preview
        </Button>
        <Button 
          onClick={onNext}
          className="px-5 py-2 bg-gradient-to-r from-blue-600 to-blue-700 hover:from-blue-700 hover:to-blue-800 text-white shadow-lg hover:shadow-xl transition-all duration-200 transform hover:scale-105 font-medium"
        >
          Complete →
        </Button>
      </div>
    </div>
  )
}

const CompleteStep = ({ onClose, onComplete, completionData }: { onClose: () => void; onComplete?: (data: any) => void; completionData?: any }) => {
  const [progress, setProgress] = useState(0)
  const [isGenerating, setIsGenerating] = useState(true)
  const [currentStage, setCurrentStage] = useState('Finalizing Landing Page...')
  const [completionTime, setCompletionTime] = useState<Date | null>(null)

  useEffect(() => {
    // Simple completion animation since database update is handled in SectionsViewStep
    const stages = [
      { name: 'Finalizing landing page...', duration: 2000 },
      { name: 'Landing page ready!', duration: 1000 }
    ]

    const startStage = (stageIndex: number) => {
      if (stageIndex >= stages.length) {
        setIsGenerating(false)
        setCurrentStage('Complete!')
        setCompletionTime(new Date())
        // Defer onComplete callback to avoid setState during render
        if (onComplete) {
          setTimeout(() => {
            onComplete(completionData)
          }, 0)
        }
        // Wait a moment then close
        setTimeout(() => {
          onClose()
        }, 1000)
        return
      }
      
      const stage = stages[stageIndex]
      setCurrentStage(stage.name)
      
      const stageProgress = 100 / stages.length
      const increment = stageProgress / (stage.duration / 50)
      
      const interval = setInterval(() => {
        setProgress(prev => {
          const newProgress = Math.min(prev + increment, (stageIndex + 1) * stageProgress)
          if (newProgress >= (stageIndex + 1) * stageProgress) {
            clearInterval(interval)
            startStage(stageIndex + 1)
            return newProgress
          }
          return newProgress
        })
      }, 50)
    }

    startStage(0)
  }, [])

  return (
    <div className="text-center py-8">
      {/* Icon */}
      <div className="mx-auto w-20 h-20 bg-b12 rounded-full flex items-center justify-center mb-6">
        {isGenerating ? (
          <Loader2 className="w-12 h-12 text-b2 animate-spin" />
        ) : (
        <CheckCircle className="w-12 h-12 text-green-600" />
        )}
      </div>
      
      {/* Message */}
      <h3 className="text-2xl font-bold text-gray-800 mb-3">
        {isGenerating ? 'Creating Your Landing Page' : 'Landing Page Created Successfully!'}
      </h3>
      
      <p className="text-gray-600 mb-6">
        {isGenerating ? currentStage : 'Your landing page has been generated and saved successfully!'}
      </p>
      
      {/* Progress Bar */}
      <div className="mt-6 max-w-md mx-auto">
        <div className="w-full bg-gray-200 rounded-full h-3 mb-3 overflow-hidden">
          <div 
            className="bg-gradient-to-r from-primary to-purple-600 h-3 rounded-full transition-all duration-100 ease-out shadow-sm"
            style={{ width: `${progress}%` }}
          />
        </div>
        <p className="text-sm text-gray-600">
          {isGenerating ? `${Math.round(progress)}% complete` : 'Complete!'}
        </p>
      </div>

    </div>
  )
}

// URL Processor Component
interface URLProcessorProps {
  url: string
  onAnalysisComplete: (result: URLAnalysisResult) => void
  onError: (error: string) => void
}

function URLProcessor({ url, onAnalysisComplete, onError }: URLProcessorProps) {
  const [isProcessing, setIsProcessing] = React.useState(false)

  React.useEffect(() => {
    const processUrl = async () => {
      if (!url) return

      setIsProcessing(true)
      try {
        const result = await apiService.extractDesignFromUrl(url)
        
        if (result.success && result.sections) {
          onAnalysisComplete(result)
        } else {
          onError('Failed to extract design sections from URL')
        }
      } catch (error) {
        onError(error instanceof Error ? error.message : 'Failed to analyze URL')
      } finally {
        setIsProcessing(false)
      }
    }

    processUrl()
  }, [url, onAnalysisComplete, onError])

  return null // This component doesn't render anything
}


<|MERGE_RESOLUTION|>--- conflicted
+++ resolved
@@ -1369,7 +1369,6 @@
 
         {/* Figma Analysis Results */}
         {figmaAnalysis && (
-<<<<<<< HEAD
           <div className="bg-white rounded-xl p-6 shadow-lg border border-gray-200">
             <div className="flex items-center justify-between mb-6">
               <h4 className="text-xl font-semibold text-gray-800 flex items-center">
@@ -1379,25 +1378,6 @@
               <Badge className="bg-gray-100 text-gray-800 border-gray-200">
                 {figmaAnalysis.sections?.length || 0} Sections
               </Badge>
-=======
-          <div className="bg-white rounded-2xl shadow-xl border border-gray-200 overflow-hidden">
-            {/* Header */}
-            <div className="bg-gradient-to-r from-blue-500 to-blue-600 px-8 py-6">
-              <div className="flex items-center justify-between">
-                <div className="flex items-center space-x-4">
-                  <div className="w-12 h-12 bg-white/20 backdrop-blur-sm rounded-xl flex items-center justify-center">
-                    <Figma className="w-7 h-7 text-white" />
-                  </div>
-                  <div>
-                    <h4 className="text-2xl font-bold text-white">Figma Analysis Results</h4>
-                    <p className="text-blue-100 text-sm">Design sections extracted from your Figma design</p>
-                  </div>
-                </div>
-                <Badge className="bg-white/20 border-white/30 px-4 py-2 text-sm font-medium text-white">
-                  {figmaAnalysis.sections?.length || 0} Sections Found
-                </Badge>
-              </div>
->>>>>>> 02eb532b
             </div>
 
             {/* Content */}
@@ -1411,7 +1391,6 @@
                   <p className="text-sm text-gray-400 mt-2">The AI couldn't identify any sections in this design</p>
                 </div>
               ) : (
-<<<<<<< HEAD
                 <div className="grid gap-4">
                   {figmaAnalysis.sections.map((section: any, index: number) => (
                     <div key={`figma-${section.id || section.name || section.title || 'section'}-${index}`} className="bg-gradient-to-r from-gray-50 to-gray-100 rounded-lg p-5 border border-gray-200 hover:border-gray-300 transition-all duration-200 hover:shadow-md">
@@ -1420,142 +1399,26 @@
                           <div className="flex items-center space-x-3 mb-2">
                             <div className="w-8 h-8 bg-b12 rounded-lg flex items-center justify-center text-b2 text-sm font-bold">
                               {(section.title || section.name) ? (section.title || section.name).charAt(0).toUpperCase() : 'S'}
-=======
-                <div className="space-y-6 max-h-[70vh] overflow-y-auto pr-2">
-                  {/* Section Counter and Search */}
-                  <div className="sticky top-0 bg-white/90 backdrop-blur-sm z-10 pb-4 border-b border-gray-200">
-                    <div className="flex items-center justify-between mb-4">
-                      <h5 className="text-lg font-semibold text-gray-700">
-                        {searchTerm ? `${filteredSections.length} of ${figmaAnalysis.sections.length}` : `All ${figmaAnalysis.sections.length}`} Sections Extracted
-                      </h5>
-                      <div className="flex items-center space-x-2 text-sm text-gray-500">
-                        <span>Scroll to view all sections</span>
-                        <div className="w-2 h-2 bg-blue-500 rounded-full animate-pulse"></div>
-                      </div>
-                    </div>
-                    
-                    {/* Search Input */}
-                    <div className="relative">
-                      <input
-                        type="text"
-                        placeholder="Search sections or components..."
-                        value={searchTerm}
-                        onChange={(e) => setSearchTerm(e.target.value)}
-                        className="w-full px-4 py-2 pl-10 border border-gray-300 rounded-lg focus:ring-2 focus:ring-blue-500 focus:border-blue-500 outline-none"
-                      />
-                      <div className="absolute left-3 top-2.5">
-                        <svg className="w-4 h-4 text-gray-400" fill="none" stroke="currentColor" viewBox="0 0 24 24">
-                          <path strokeLinecap="round" strokeLinejoin="round" strokeWidth={2} d="M21 21l-6-6m2-5a7 7 0 11-14 0 7 7 0 0114 0z" />
-                        </svg>
-                      </div>
-                      {searchTerm && (
-                        <button
-                          onClick={() => setSearchTerm('')}
-                          className="absolute right-3 top-2.5 text-gray-400 hover:text-gray-600"
-                        >
-                          <svg className="w-4 h-4" fill="none" stroke="currentColor" viewBox="0 0 24 24">
-                            <path strokeLinecap="round" strokeLinejoin="round" strokeWidth={2} d="M6 18L18 6M6 6l12 12" />
-                          </svg>
-                        </button>
-                      )}
-                    </div>
-                  </div>
-                  
-                  {filteredSections.length === 0 ? (
-                    <div className="text-center py-12">
-                      <div className="w-16 h-16 bg-gray-100 rounded-full flex items-center justify-center mx-auto mb-4">
-                        <svg className="w-8 h-8 text-gray-400" fill="none" stroke="currentColor" viewBox="0 0 24 24">
-                          <path strokeLinecap="round" strokeLinejoin="round" strokeWidth={2} d="M21 21l-6-6m2-5a7 7 0 11-14 0 7 7 0 0114 0z" />
-                        </svg>
-                      </div>
-                      <p className="text-gray-500 font-medium text-lg">No sections found</p>
-                      <p className="text-sm text-gray-400 mt-2">Try adjusting your search terms</p>
-                      <button
-                        onClick={() => setSearchTerm('')}
-                        className="mt-4 px-4 py-2 bg-blue-500 text-white rounded-lg hover:bg-blue-600 transition-colors"
-                      >
-                        Clear Search
-                      </button>
-                    </div>
-                  ) : (
-                    filteredSections.map((section: any, index: number) => (
-                      <div key={`figma-${section.id || section.name || section.title || 'section'}-${index}`} className="group relative">
-                        {/* Section Card */}
-                        <div className="bg-gradient-to-br from-white to-gray-50 rounded-2xl border border-gray-200 hover:border-blue-300 transition-all duration-300 hover:shadow-lg overflow-hidden">
-                          {/* Section Header */}
-                          <div className="bg-gradient-to-r from-gray-50 to-gray-100 px-6 py-4 border-b border-gray-200">
-                            <div className="flex items-center space-x-4">
-                              {/* Section Icon */}
-                              <div className="relative">
-                                <div className={`w-14 h-14 rounded-2xl flex items-center justify-center text-black text-xl font-bold shadow-xl border-2 group-hover:scale-110 transition-transform duration-300 ${
-                                  index % 6 === 0 ? 'bg-gradient-to-br from-blue-200 to-blue-300 border-blue-400 text-black' :
-                                  index % 6 === 1 ? 'bg-gradient-to-br from-purple-200 to-purple-300 border-purple-400 text-black' :
-                                  index % 6 === 2 ? 'bg-gradient-to-br from-green-200 to-green-300 border-green-400 text-black' :
-                                  index % 6 === 3 ? 'bg-gradient-to-br from-orange-200 to-orange-300 border-orange-400 text-black' :
-                                  index % 6 === 4 ? 'bg-gradient-to-br from-red-200 to-red-300 border-red-400 text-black' :
-                                  'bg-gradient-to-br from-indigo-200 to-indigo-300 border-indigo-400 text-black'
-                                }`}>
-                                  {(section.title || section.name) ? String(section.title || section.name).charAt(0).toUpperCase() : 'S'}
-                                </div>
-                                <div className={`absolute -top-2 -right-2 w-6 h-6 rounded-full flex items-center justify-center text-black text-xs font-bold shadow-lg border ${
-                                  index % 6 === 0 ? 'bg-purple-200 border-purple-400 text-black' :
-                                  index % 6 === 1 ? 'bg-green-200 border-green-400 text-black' :
-                                  index % 6 === 2 ? 'bg-orange-200 border-orange-400 text-black' :
-                                  index % 6 === 3 ? 'bg-red-200 border-red-400 text-black' :
-                                  index % 6 === 4 ? 'bg-indigo-200 border-indigo-400 text-black' :
-                                  'bg-blue-200 border-blue-400 text-black'
-                                }`}>
-                                  {index + 1}
-                                </div>
-                              </div>
-                              
-                              {/* Section Info */}
-                              <div className="flex-1">
-                                <h6 className="text-xl font-bold text-gray-800 group-hover:text-blue-700 transition-colors duration-200">
-                                  {String(section.title || section.name || `Section ${index + 1}`)}
-                                </h6>
-                                <p className="text-sm text-gray-500 mt-1">
-                                  {section.components && typeof section.components === 'object' 
-                                    ? `${countActualComponents(section.components)} components extracted`
-                                    : 'No components available'
-                                  }
-                                </p>
-                              </div>
-                              
-                              {/* Status Indicator */}
-                              <div className="flex items-center space-x-2">
-                                <div className="w-3 h-3 bg-blue-500 rounded-full animate-pulse"></div>
-                                <span className="text-sm text-gray-600 font-medium">Active</span>
-                              </div>
->>>>>>> 02eb532b
                             </div>
+                            <h6 className="text-lg font-semibold text-gray-800">{section.title || section.name || `Section ${index + 1}`}</h6>
+                            <Badge variant="outline" className="text-xs">
+                              #{index + 1}
+                            </Badge>
                           </div>
                           
-<<<<<<< HEAD
                           {/* Section Content */}
                           {section.content && (
                             <div className="ml-11">
                               <div className="flex items-start space-x-2">
                                 <span className="text-xs font-semibold text-gray-600 bg-gray-50 px-2 py-1 rounded">Content:</span>
                                 <span className="text-sm text-gray-700 line-clamp-2">{section.content}</span>
-=======
-                          {/* Section Components */}
-                          <div className="p-6">
-                            {section.components && typeof section.components === 'object' ? 
-                              renderSectionComponents(section.components) : 
-                              <div className="text-center py-8">
-                                <div className="w-12 h-12 bg-gray-100 rounded-full flex items-center justify-center mx-auto mb-3">
-                                  <span className="text-gray-400 text-lg">📝</span>
-                                </div>
-                                <p className="text-sm text-gray-500 italic">No components available</p>
-                              </div>
-                            }
->>>>>>> 02eb532b
                           </div>
+                            </div>
+                          )}
                         </div>
                       </div>
-                    ))
-                  )}
+                    </div>
+                  ))}
                 </div>
               )}
             </div>
